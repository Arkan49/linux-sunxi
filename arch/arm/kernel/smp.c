/*
 *  linux/arch/arm/kernel/smp.c
 *
 *  Copyright (C) 2002 ARM Limited, All Rights Reserved.
 *
 * This program is free software; you can redistribute it and/or modify
 * it under the terms of the GNU General Public License version 2 as
 * published by the Free Software Foundation.
 */
#include <linux/module.h>
#include <linux/delay.h>
#include <linux/init.h>
#include <linux/spinlock.h>
#include <linux/sched.h>
#include <linux/interrupt.h>
#include <linux/cache.h>
#include <linux/profile.h>
#include <linux/errno.h>
#include <linux/ftrace.h>
#include <linux/mm.h>
#include <linux/err.h>
#include <linux/cpu.h>
#include <linux/smp.h>
#include <linux/seq_file.h>
#include <linux/irq.h>
#include <linux/percpu.h>
#include <linux/clockchips.h>
#include <linux/completion.h>

#include <asm/atomic.h>
#include <asm/cacheflush.h>
#include <asm/cpu.h>
#include <asm/cputype.h>
#include <asm/mmu_context.h>
#include <asm/pgtable.h>
#include <asm/pgalloc.h>
#include <asm/processor.h>
#include <asm/sections.h>
#include <asm/tlbflush.h>
#include <asm/ptrace.h>
#include <asm/localtimer.h>

/*
 * as from 2.5, kernels no longer have an init_tasks structure
 * so we need some other way of telling a new secondary core
 * where to place its SVC stack
 */
struct secondary_data secondary_data;

enum ipi_msg_type {
	IPI_TIMER = 2,
	IPI_RESCHEDULE,
	IPI_CALL_FUNC,
	IPI_CALL_FUNC_SINGLE,
	IPI_CPU_STOP,
	IPI_CPU_BACKTRACE,
};

int __cpuinit __cpu_up(unsigned int cpu)
{
	struct cpuinfo_arm *ci = &per_cpu(cpu_data, cpu);
	struct task_struct *idle = ci->idle;
	pgd_t *pgd;
	int ret;

	/*
	 * Spawn a new process manually, if not already done.
	 * Grab a pointer to its task struct so we can mess with it
	 */
	if (!idle) {
		idle = fork_idle(cpu);
		if (IS_ERR(idle)) {
			printk(KERN_ERR "CPU%u: fork() failed\n", cpu);
			return PTR_ERR(idle);
		}
		ci->idle = idle;
	} else {
		/*
		 * Since this idle thread is being re-used, call
		 * init_idle() to reinitialize the thread structure.
		 */
		init_idle(idle, cpu);
	}

	/*
	 * Allocate initial page tables to allow the new CPU to
	 * enable the MMU safely.  This essentially means a set
	 * of our "standard" page tables, with the addition of
	 * a 1:1 mapping for the physical address of the kernel.
	 */
	pgd = pgd_alloc(&init_mm);
	if (!pgd)
		return -ENOMEM;

	if (PHYS_OFFSET != PAGE_OFFSET) {
#ifndef CONFIG_HOTPLUG_CPU
		identity_mapping_add(pgd, __pa(__init_begin), __pa(__init_end));
#endif
		identity_mapping_add(pgd, __pa(_stext), __pa(_etext));
		identity_mapping_add(pgd, __pa(_sdata), __pa(_edata));
	}

	/*
	 * We need to tell the secondary core where to find
	 * its stack and the page tables.
	 */
	secondary_data.stack = task_stack_page(idle) + THREAD_START_SP;
	secondary_data.pgdir = virt_to_phys(pgd);
	secondary_data.swapper_pg_dir = virt_to_phys(swapper_pg_dir);
	__cpuc_flush_dcache_area(&secondary_data, sizeof(secondary_data));
	outer_clean_range(__pa(&secondary_data), __pa(&secondary_data + 1));

	/*
	 * Now bring the CPU into our world.
	 */
	ret = boot_secondary(cpu, idle);
	if (ret == 0) {
		unsigned long timeout;

		/*
		 * CPU was successfully started, wait for it
		 * to come online or time out.
		 */
		timeout = jiffies + HZ;
		while (time_before(jiffies, timeout)) {
			if (cpu_online(cpu))
				break;

			udelay(10);
			barrier();
		}

		if (!cpu_online(cpu)) {
			pr_crit("CPU%u: failed to come online\n", cpu);
			ret = -EIO;
		}
	} else {
		pr_err("CPU%u: failed to boot: %d\n", cpu, ret);
	}

	secondary_data.stack = NULL;
	secondary_data.pgdir = 0;

	if (PHYS_OFFSET != PAGE_OFFSET) {
#ifndef CONFIG_HOTPLUG_CPU
		identity_mapping_del(pgd, __pa(__init_begin), __pa(__init_end));
#endif
		identity_mapping_del(pgd, __pa(_stext), __pa(_etext));
		identity_mapping_del(pgd, __pa(_sdata), __pa(_edata));
	}

	pgd_free(&init_mm, pgd);

	return ret;
}

#ifdef CONFIG_HOTPLUG_CPU
static void percpu_timer_stop(void);

/*
 * __cpu_disable runs on the processor to be shutdown.
 */
int __cpu_disable(void)
{
	unsigned int cpu = smp_processor_id();
	struct task_struct *p;
	int ret;

	ret = platform_cpu_disable(cpu);
	if (ret)
		return ret;

	/*
	 * Take this CPU offline.  Once we clear this, we can't return,
	 * and we must not schedule until we're ready to give up the cpu.
	 */
	set_cpu_online(cpu, false);

	/*
	 * OK - migrate IRQs away from this CPU
	 */
	migrate_irqs();

	/*
	 * Stop the local timer for this CPU.
	 */
	percpu_timer_stop();

	/*
	 * Flush user cache and TLB mappings, and then remove this CPU
	 * from the vm mask set of all processes.
	 */
	flush_cache_all();
	local_flush_tlb_all();

	read_lock(&tasklist_lock);
	for_each_process(p) {
		if (p->mm)
			cpumask_clear_cpu(cpu, mm_cpumask(p->mm));
	}
	read_unlock(&tasklist_lock);

	return 0;
}

static DECLARE_COMPLETION(cpu_died);

/*
 * called on the thread which is asking for a CPU to be shutdown -
 * waits until shutdown has completed, or it is timed out.
 */
void __cpu_die(unsigned int cpu)
{
	if (!wait_for_completion_timeout(&cpu_died, msecs_to_jiffies(5000))) {
		pr_err("CPU%u: cpu didn't die\n", cpu);
		return;
	}
	printk(KERN_NOTICE "CPU%u: shutdown\n", cpu);

	if (!platform_cpu_kill(cpu))
		printk("CPU%u: unable to kill\n", cpu);
}

/*
 * Called from the idle thread for the CPU which has been shutdown.
 *
 * Note that we disable IRQs here, but do not re-enable them
 * before returning to the caller. This is also the behaviour
 * of the other hotplug-cpu capable cores, so presumably coming
 * out of idle fixes this.
 */
void __ref cpu_die(void)
{
	unsigned int cpu = smp_processor_id();

	idle_task_exit();

	local_irq_disable();
	mb();

	/* Tell __cpu_die() that this CPU is now safe to dispose of */
	complete(&cpu_died);

	/*
	 * actual CPU shutdown procedure is at least platform (if not
	 * CPU) specific.
	 */
	platform_cpu_die(cpu);

	/*
	 * Do not return to the idle loop - jump back to the secondary
	 * cpu initialisation.  There's some initialisation which needs
	 * to be repeated to undo the effects of taking the CPU offline.
	 */
	__asm__("mov	sp, %0\n"
	"	mov	fp, #0\n"
	"	b	secondary_start_kernel"
		:
		: "r" (task_stack_page(current) + THREAD_SIZE - 8));
}
#endif /* CONFIG_HOTPLUG_CPU */

/*
 * Called by both boot and secondaries to move global data into
 * per-processor storage.
 */
static void __cpuinit smp_store_cpu_info(unsigned int cpuid)
{
	struct cpuinfo_arm *cpu_info = &per_cpu(cpu_data, cpuid);

	cpu_info->loops_per_jiffy = loops_per_jiffy;
}

/*
 * This is the secondary CPU boot entry.  We're using this CPUs
 * idle thread stack, but a set of temporary page tables.
 */
asmlinkage void __cpuinit secondary_start_kernel(void)
{
	struct mm_struct *mm = &init_mm;
	unsigned int cpu;

<<<<<<< HEAD
=======
	/*
	 * The identity mapping is uncached (strongly ordered), so
	 * switch away from it before attempting any exclusive accesses.
	 */
	cpu_switch_mm(mm->pgd, mm);
	enter_lazy_tlb(mm, current);
	local_flush_tlb_all();

>>>>>>> 62897416
	/*
	 * All kernel threads share the same mm context; grab a
	 * reference and switch to it.
	 */
	cpu = smp_processor_id();
	atomic_inc(&mm->mm_count);
	current->active_mm = mm;
	cpumask_set_cpu(cpu, mm_cpumask(mm));

	printk("CPU%u: Booted secondary processor\n", cpu);

	printk("CPU%u: Booted secondary processor\n", cpu);

	cpu_init();
	preempt_disable();
	trace_hardirqs_off();

	/*
	 * Give the platform a chance to do its own initialisation.
	 */
	platform_secondary_init(cpu);

	notify_cpu_starting(cpu);

	calibrate_delay();

	smp_store_cpu_info(cpu);

	/*
	 * OK, now it's safe to let the boot CPU continue.  Wait for
	 * the CPU migration code to notice that the CPU is online
	 * before we continue.
	 */
	set_cpu_online(cpu, true);

	/*
	 * Setup the percpu timer for this CPU.
	 */
	percpu_timer_setup();

	while (!cpu_active(cpu))
		cpu_relax();

	/*
	 * cpu_active bit is set, so it's safe to enable interrupts
	 * now.
	 */
	local_irq_enable();
	local_fiq_enable();

	/*
	 * OK, it's off to the idle thread for us
	 */
	cpu_idle();
}

void __init smp_cpus_done(unsigned int max_cpus)
{
	int cpu;
	unsigned long bogosum = 0;

	for_each_online_cpu(cpu)
		bogosum += per_cpu(cpu_data, cpu).loops_per_jiffy;

	printk(KERN_INFO "SMP: Total of %d processors activated "
	       "(%lu.%02lu BogoMIPS).\n",
	       num_online_cpus(),
	       bogosum / (500000/HZ),
	       (bogosum / (5000/HZ)) % 100);
}

void __init smp_prepare_boot_cpu(void)
{
	unsigned int cpu = smp_processor_id();

	per_cpu(cpu_data, cpu).idle = current;
}

void __init smp_prepare_cpus(unsigned int max_cpus)
{
	unsigned int ncores = num_possible_cpus();

	smp_store_cpu_info(smp_processor_id());

	/*
	 * are we trying to boot more cores than exist?
	 */
	if (max_cpus > ncores)
		max_cpus = ncores;

	if (max_cpus > 1) {
		/*
		 * Enable the local timer or broadcast device for the
		 * boot CPU, but only if we have more than one CPU.
		 */
		percpu_timer_setup();

		/*
		 * Initialise the SCU if there are more than one CPU
		 * and let them know where to start.
		 */
		platform_smp_prepare_cpus(max_cpus);
	}
}

static void (*smp_cross_call)(const struct cpumask *, unsigned int);

void __init set_smp_cross_call(void (*fn)(const struct cpumask *, unsigned int))
{
	smp_cross_call = fn;
}

void arch_send_call_function_ipi_mask(const struct cpumask *mask)
{
	smp_cross_call(mask, IPI_CALL_FUNC);
}

void arch_send_call_function_single_ipi(int cpu)
{
	smp_cross_call(cpumask_of(cpu), IPI_CALL_FUNC_SINGLE);
}

static const char *ipi_types[NR_IPI] = {
#define S(x,s)	[x - IPI_TIMER] = s
	S(IPI_TIMER, "Timer broadcast interrupts"),
	S(IPI_RESCHEDULE, "Rescheduling interrupts"),
	S(IPI_CALL_FUNC, "Function call interrupts"),
	S(IPI_CALL_FUNC_SINGLE, "Single function call interrupts"),
	S(IPI_CPU_STOP, "CPU stop interrupts"),
	S(IPI_CPU_BACKTRACE, "CPU backtrace"),
};

void show_ipi_list(struct seq_file *p, int prec)
{
	unsigned int cpu, i;

	for (i = 0; i < NR_IPI; i++) {
		seq_printf(p, "%*s%u: ", prec - 1, "IPI", i);

		for_each_present_cpu(cpu)
			seq_printf(p, "%10u ",
				   __get_irq_stat(cpu, ipi_irqs[i]));

		seq_printf(p, " %s\n", ipi_types[i]);
	}
}

u64 smp_irq_stat_cpu(unsigned int cpu)
{
	u64 sum = 0;
	int i;

	for (i = 0; i < NR_IPI; i++)
		sum += __get_irq_stat(cpu, ipi_irqs[i]);

#ifdef CONFIG_LOCAL_TIMERS
	sum += __get_irq_stat(cpu, local_timer_irqs);
#endif

	return sum;
}

/*
 * Timer (local or broadcast) support
 */
static DEFINE_PER_CPU(struct clock_event_device, percpu_clockevent);

static void ipi_timer(void)
{
	struct clock_event_device *evt = &__get_cpu_var(percpu_clockevent);
	evt->event_handler(evt);
}

#ifdef CONFIG_LOCAL_TIMERS
asmlinkage void __exception_irq_entry do_local_timer(struct pt_regs *regs)
{
	struct pt_regs *old_regs = set_irq_regs(regs);
	int cpu = smp_processor_id();

	if (local_timer_ack()) {
		__inc_irq_stat(cpu, local_timer_irqs);
		irq_enter();
		ipi_timer();
		irq_exit();
	}

	set_irq_regs(old_regs);
}

void show_local_irqs(struct seq_file *p, int prec)
{
	unsigned int cpu;

	seq_printf(p, "%*s: ", prec, "LOC");

	for_each_present_cpu(cpu)
		seq_printf(p, "%10u ", __get_irq_stat(cpu, local_timer_irqs));

	seq_printf(p, " Local timer interrupts\n");
}
#endif

#ifdef CONFIG_GENERIC_CLOCKEVENTS_BROADCAST
static void smp_timer_broadcast(const struct cpumask *mask)
{
	smp_cross_call(mask, IPI_TIMER);
}
#else
#define smp_timer_broadcast	NULL
#endif

static void broadcast_timer_set_mode(enum clock_event_mode mode,
	struct clock_event_device *evt)
{
}

static void __cpuinit broadcast_timer_setup(struct clock_event_device *evt)
{
	evt->name	= "dummy_timer";
	evt->features	= CLOCK_EVT_FEAT_ONESHOT |
			  CLOCK_EVT_FEAT_PERIODIC |
			  CLOCK_EVT_FEAT_DUMMY;
	evt->rating	= 400;
	evt->mult	= 1;
	evt->set_mode	= broadcast_timer_set_mode;

	clockevents_register_device(evt);
}

void __cpuinit percpu_timer_setup(void)
{
	unsigned int cpu = smp_processor_id();
	struct clock_event_device *evt = &per_cpu(percpu_clockevent, cpu);

	evt->cpumask = cpumask_of(cpu);
	evt->broadcast = smp_timer_broadcast;

	if (local_timer_setup(evt))
		broadcast_timer_setup(evt);
}

#ifdef CONFIG_HOTPLUG_CPU
/*
 * The generic clock events code purposely does not stop the local timer
 * on CPU_DEAD/CPU_DEAD_FROZEN hotplug events, so we have to do it
 * manually here.
 */
static void percpu_timer_stop(void)
{
	unsigned int cpu = smp_processor_id();
	struct clock_event_device *evt = &per_cpu(percpu_clockevent, cpu);

	evt->set_mode(CLOCK_EVT_MODE_UNUSED, evt);
}
#endif

static DEFINE_SPINLOCK(stop_lock);

/*
 * ipi_cpu_stop - handle IPI from smp_send_stop()
 */
static void ipi_cpu_stop(unsigned int cpu)
{
	if (system_state == SYSTEM_BOOTING ||
	    system_state == SYSTEM_RUNNING) {
		spin_lock(&stop_lock);
		printk(KERN_CRIT "CPU%u: stopping\n", cpu);
		dump_stack();
		spin_unlock(&stop_lock);
	}

	set_cpu_online(cpu, false);

	local_fiq_disable();
	local_irq_disable();

	while (1)
		cpu_relax();
}

static cpumask_t backtrace_mask;
static DEFINE_RAW_SPINLOCK(backtrace_lock);

/* "in progress" flag of arch_trigger_all_cpu_backtrace */
static unsigned long backtrace_flag;

void smp_send_all_cpu_backtrace(void)
{
	unsigned int this_cpu = smp_processor_id();
	int i;

	if (test_and_set_bit(0, &backtrace_flag))
		/*
		 * If there is already a trigger_all_cpu_backtrace() in progress
		 * (backtrace_flag == 1), don't output double cpu dump infos.
		 */
		return;

	cpumask_copy(&backtrace_mask, cpu_online_mask);
	cpu_clear(this_cpu, backtrace_mask);

	pr_info("Backtrace for cpu %d (current):\n", this_cpu);
	dump_stack();

	pr_info("\nsending IPI to all other CPUs:\n");
	smp_cross_call(&backtrace_mask, IPI_CPU_BACKTRACE);

	/* Wait for up to 10 seconds for all other CPUs to do the backtrace */
	for (i = 0; i < 10 * 1000; i++) {
		if (cpumask_empty(&backtrace_mask))
			break;
		mdelay(1);
	}

	clear_bit(0, &backtrace_flag);
	smp_mb__after_clear_bit();
}

/*
 * ipi_cpu_backtrace - handle IPI from smp_send_all_cpu_backtrace()
 */
static void ipi_cpu_backtrace(unsigned int cpu, struct pt_regs *regs)
{
	if (cpu_isset(cpu, backtrace_mask)) {
		raw_spin_lock(&backtrace_lock);
		pr_warning("IPI backtrace for cpu %d\n", cpu);
		show_regs(regs);
		raw_spin_unlock(&backtrace_lock);
		cpu_clear(cpu, backtrace_mask);
	}
}

/*
 * Main handler for inter-processor interrupts
 */
asmlinkage void __exception_irq_entry do_IPI(int ipinr, struct pt_regs *regs)
{
	unsigned int cpu = smp_processor_id();
	struct pt_regs *old_regs = set_irq_regs(regs);

	if (ipinr >= IPI_TIMER && ipinr < IPI_TIMER + NR_IPI)
		__inc_irq_stat(cpu, ipi_irqs[ipinr - IPI_TIMER]);

	switch (ipinr) {
	case IPI_TIMER:
		irq_enter();
		ipi_timer();
		irq_exit();
		break;

	case IPI_RESCHEDULE:
		scheduler_ipi();
		break;

	case IPI_CALL_FUNC:
		irq_enter();
		generic_smp_call_function_interrupt();
		irq_exit();
		break;

	case IPI_CALL_FUNC_SINGLE:
		irq_enter();
		generic_smp_call_function_single_interrupt();
		irq_exit();
		break;

	case IPI_CPU_STOP:
		irq_enter();
		ipi_cpu_stop(cpu);
		irq_exit();
		break;

	case IPI_CPU_BACKTRACE:
		ipi_cpu_backtrace(cpu, regs);
		break;

	default:
		printk(KERN_CRIT "CPU%u: Unknown IPI message 0x%x\n",
		       cpu, ipinr);
		break;
	}
	set_irq_regs(old_regs);
}

void smp_send_reschedule(int cpu)
{
	smp_cross_call(cpumask_of(cpu), IPI_RESCHEDULE);
}

void smp_send_stop(void)
{
	unsigned long timeout;

	if (num_online_cpus() > 1) {
		cpumask_t mask = cpu_online_map;
		cpu_clear(smp_processor_id(), mask);

		smp_cross_call(&mask, IPI_CPU_STOP);
	}

	/* Wait up to one second for other CPUs to stop */
	timeout = USEC_PER_SEC;
	while (num_online_cpus() > 1 && timeout--)
		udelay(1);

	if (num_online_cpus() > 1)
		pr_warning("SMP: failed to stop secondary CPUs\n");
}

/*
 * not supported here
 */
int setup_profiling_timer(unsigned int multiplier)
{
	return -EINVAL;
}<|MERGE_RESOLUTION|>--- conflicted
+++ resolved
@@ -280,8 +280,6 @@
 	struct mm_struct *mm = &init_mm;
 	unsigned int cpu;
 
-<<<<<<< HEAD
-=======
 	/*
 	 * The identity mapping is uncached (strongly ordered), so
 	 * switch away from it before attempting any exclusive accesses.
@@ -290,7 +288,6 @@
 	enter_lazy_tlb(mm, current);
 	local_flush_tlb_all();
 
->>>>>>> 62897416
 	/*
 	 * All kernel threads share the same mm context; grab a
 	 * reference and switch to it.
@@ -299,8 +296,6 @@
 	atomic_inc(&mm->mm_count);
 	current->active_mm = mm;
 	cpumask_set_cpu(cpu, mm_cpumask(mm));
-
-	printk("CPU%u: Booted secondary processor\n", cpu);
 
 	printk("CPU%u: Booted secondary processor\n", cpu);
 
