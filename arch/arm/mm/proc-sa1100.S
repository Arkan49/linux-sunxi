--- conflicted
+++ resolved
@@ -171,11 +171,7 @@
 
 .globl	cpu_sa1100_suspend_size
 .equ	cpu_sa1100_suspend_size, 4*4
-<<<<<<< HEAD
-#ifdef CONFIG_PM
-=======
 #ifdef CONFIG_PM_SLEEP
->>>>>>> d762f438
 ENTRY(cpu_sa1100_do_suspend)
 	stmfd	sp!, {r4 - r7, lr}
 	mrc	p15, 0, r4, c3, c0, 0		@ domain ID
