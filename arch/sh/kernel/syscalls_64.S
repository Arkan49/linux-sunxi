/*
 * arch/sh/kernel/syscalls_64.S
 *
 * Copyright (C) 2000, 2001  Paolo Alberelli
 * Copyright (C) 2004 - 2007  Paul Mundt
 * Copyright (C) 2003, 2004 Richard Curnow
 *
 * This file is subject to the terms and conditions of the GNU General Public
 * License.  See the file "COPYING" in the main directory of this archive
 * for more details.
 */

#include <linux/sys.h>

	.section .data, "aw"
	.balign 32

/*
 * System calls jump table
 */
	.globl  sys_call_table
sys_call_table:
	.long sys_restart_syscall	/* 0  -  old "setup()" system call  */
	.long sys_exit
	.long sys_fork
	.long sys_read
	.long sys_write
	.long sys_open			/* 5 */
	.long sys_close
	.long sys_waitpid
	.long sys_creat
	.long sys_link
	.long sys_unlink		/* 10 */
	.long sys_execve
	.long sys_chdir
	.long sys_time
	.long sys_mknod
	.long sys_chmod			/* 15 */
	.long sys_lchown16
	.long sys_ni_syscall	/* old break syscall holder */
	.long sys_stat
	.long sys_lseek
	.long sys_getpid		/* 20 */
	.long sys_mount
	.long sys_oldumount
	.long sys_setuid16
	.long sys_getuid16
	.long sys_stime			/* 25 */
	.long sh64_ptrace
	.long sys_alarm
	.long sys_fstat
	.long sys_pause
	.long sys_utime			/* 30 */
	.long sys_ni_syscall	/* old stty syscall holder */
	.long sys_ni_syscall	/* old gtty syscall holder */
	.long sys_access
	.long sys_nice
	.long sys_ni_syscall		/* 35 */ /* old ftime syscall holder */
	.long sys_sync
	.long sys_kill
	.long sys_rename
	.long sys_mkdir
	.long sys_rmdir			/* 40 */
	.long sys_dup
	.long sys_pipe
	.long sys_times
	.long sys_ni_syscall	/* old prof syscall holder */
	.long sys_brk			/* 45 */
	.long sys_setgid16
	.long sys_getgid16
	.long sys_signal
	.long sys_geteuid16
	.long sys_getegid16		/* 50 */
	.long sys_acct
	.long sys_umount		/* recycled never used phys( */
	.long sys_ni_syscall	/* old lock syscall holder */
	.long sys_ioctl
	.long sys_fcntl			/* 55 */
	.long sys_ni_syscall	/* old mpx syscall holder */
	.long sys_setpgid
	.long sys_ni_syscall	/* old ulimit syscall holder */
	.long sys_ni_syscall	/* sys_olduname */
	.long sys_umask			/* 60 */
	.long sys_chroot
	.long sys_ustat
	.long sys_dup2
	.long sys_getppid
	.long sys_getpgrp		/* 65 */
	.long sys_setsid
	.long sys_sigaction
	.long sys_sgetmask
	.long sys_ssetmask
	.long sys_setreuid16		/* 70 */
	.long sys_setregid16
	.long sys_sigsuspend
	.long sys_sigpending
	.long sys_sethostname
	.long sys_setrlimit		/* 75 */
	.long sys_old_getrlimit
	.long sys_getrusage
	.long sys_gettimeofday
	.long sys_settimeofday
	.long sys_getgroups16		/* 80 */
	.long sys_setgroups16
	.long sys_ni_syscall	/* sys_oldselect */
	.long sys_symlink
	.long sys_lstat
	.long sys_readlink		/* 85 */
	.long sys_uselib
	.long sys_swapon
	.long sys_reboot
	.long sys_old_readdir
	.long old_mmap			/* 90 */
	.long sys_munmap
	.long sys_truncate
	.long sys_ftruncate
	.long sys_fchmod
	.long sys_fchown16		/* 95 */
	.long sys_getpriority
	.long sys_setpriority
	.long sys_ni_syscall	/* old profil syscall holder */
	.long sys_statfs
	.long sys_fstatfs		/* 100 */
	.long sys_ni_syscall	/* ioperm */
	.long sys_socketcall	/* Obsolete implementation of socket syscall */
	.long sys_syslog
	.long sys_setitimer
	.long sys_getitimer		/* 105 */
	.long sys_newstat
	.long sys_newlstat
	.long sys_newfstat
	.long sys_uname
	.long sys_ni_syscall		/* 110 */ /* iopl */
	.long sys_vhangup
	.long sys_ni_syscall	/* idle */
	.long sys_ni_syscall	/* vm86old */
	.long sys_wait4
	.long sys_swapoff		/* 115 */
	.long sys_sysinfo
	.long sys_ipc		/* Obsolete ipc syscall implementation */
	.long sys_fsync
	.long sys_sigreturn
	.long sys_clone			/* 120 */
	.long sys_setdomainname
	.long sys_newuname
	.long sys_cacheflush	/* x86: sys_modify_ldt */
	.long sys_adjtimex
	.long sys_mprotect		/* 125 */
	.long sys_sigprocmask
	.long sys_ni_syscall		/* old "create_module" */
	.long sys_init_module
	.long sys_delete_module
	.long sys_ni_syscall		/* 130: old "get_kernel_syms" */
	.long sys_quotactl
	.long sys_getpgid
	.long sys_fchdir
	.long sys_bdflush
	.long sys_sysfs			/* 135 */
	.long sys_personality
	.long sys_ni_syscall	/* for afs_syscall */
	.long sys_setfsuid16
	.long sys_setfsgid16
	.long sys_llseek		/* 140 */
	.long sys_getdents
	.long sys_select
	.long sys_flock
	.long sys_msync
	.long sys_readv			/* 145 */
	.long sys_writev
	.long sys_getsid
	.long sys_fdatasync
	.long sys_sysctl
	.long sys_mlock			/* 150 */
	.long sys_munlock
	.long sys_mlockall
	.long sys_munlockall
	.long sys_sched_setparam
	.long sys_sched_getparam	/* 155 */
	.long sys_sched_setscheduler
	.long sys_sched_getscheduler
	.long sys_sched_yield
	.long sys_sched_get_priority_max
	.long sys_sched_get_priority_min  /* 160 */
	.long sys_sched_rr_get_interval
	.long sys_nanosleep
	.long sys_mremap
	.long sys_setresuid16
	.long sys_getresuid16		/* 165 */
	.long sys_ni_syscall	/* vm86 */
	.long sys_ni_syscall	/* old "query_module" */
	.long sys_poll
	.long sys_nfsservctl
	.long sys_setresgid16		/* 170 */
	.long sys_getresgid16
	.long sys_prctl
	.long sys_rt_sigreturn
	.long sys_rt_sigaction
	.long sys_rt_sigprocmask	/* 175 */
	.long sys_rt_sigpending
	.long sys_rt_sigtimedwait
	.long sys_rt_sigqueueinfo
	.long sys_rt_sigsuspend
	.long sys_pread64		/* 180 */
	.long sys_pwrite64
	.long sys_chown16
	.long sys_getcwd
	.long sys_capget
	.long sys_capset		/* 185 */
	.long sys_sigaltstack
	.long sys_sendfile
	.long sys_ni_syscall	/* streams1 */
	.long sys_ni_syscall	/* streams2 */
	.long sys_vfork			/* 190 */
	.long sys_getrlimit
	.long sys_mmap2
	.long sys_truncate64
	.long sys_ftruncate64
	.long sys_stat64		/* 195 */
	.long sys_lstat64
	.long sys_fstat64
	.long sys_lchown
	.long sys_getuid
	.long sys_getgid		/* 200 */
	.long sys_geteuid
	.long sys_getegid
	.long sys_setreuid
	.long sys_setregid
	.long sys_getgroups		/* 205 */
	.long sys_setgroups
	.long sys_fchown
	.long sys_setresuid
	.long sys_getresuid
	.long sys_setresgid		/* 210 */
	.long sys_getresgid
	.long sys_chown
	.long sys_setuid
	.long sys_setgid
	.long sys_setfsuid		/* 215 */
	.long sys_setfsgid
	.long sys_pivot_root
	.long sys_mincore
	.long sys_madvise
	/* Broken-out socket family (maintain backwards compatibility in syscall
	   numbering with 2.4) */
	.long sys_socket		/* 220 */
	.long sys_bind
	.long sys_connect
	.long sys_listen
	.long sys_accept
	.long sys_getsockname		/* 225 */
	.long sys_getpeername
	.long sys_socketpair
	.long sys_send
	.long sys_sendto
	.long sys_recv			/* 230*/
	.long sys_recvfrom
	.long sys_shutdown
	.long sys_setsockopt
	.long sys_getsockopt
	.long sys_sendmsg		/* 235 */
	.long sys_recvmsg
	/* Broken-out IPC family (maintain backwards compatibility in syscall
	   numbering with 2.4) */
	.long sys_semop
	.long sys_semget
	.long sys_semctl
	.long sys_msgsnd		/* 240 */
	.long sys_msgrcv
	.long sys_msgget
	.long sys_msgctl
	.long sys_shmat
	.long sys_shmdt			/* 245 */
	.long sys_shmget
	.long sys_shmctl
	/* Rest of syscalls listed in 2.4 i386 unistd.h */
	.long sys_getdents64
	.long sys_fcntl64
	.long sys_ni_syscall		/* 250 reserved for TUX */
	.long sys_ni_syscall		/* Reserved for Security */
	.long sys_gettid
	.long sys_readahead
	.long sys_setxattr
	.long sys_lsetxattr		/* 255 */
	.long sys_fsetxattr
	.long sys_getxattr
	.long sys_lgetxattr
	.long sys_fgetxattr
	.long sys_listxattr		/* 260 */
	.long sys_llistxattr
	.long sys_flistxattr
	.long sys_removexattr
	.long sys_lremovexattr
	.long sys_fremovexattr  	/* 265 */
	.long sys_tkill
	.long sys_sendfile64
	.long sys_futex
	.long sys_sched_setaffinity
	.long sys_sched_getaffinity	/* 270 */
	.long sys_ni_syscall
	.long sys_ni_syscall
	.long sys_io_setup
	.long sys_io_destroy
	.long sys_io_getevents		/* 275 */
	.long sys_io_submit
	.long sys_io_cancel
	.long sys_fadvise64
	.long sys_ni_syscall
	.long sys_exit_group		/* 280 */
	/* Rest of new 2.6 syscalls */
	.long sys_lookup_dcookie
	.long sys_epoll_create
	.long sys_epoll_ctl
	.long sys_epoll_wait
 	.long sys_remap_file_pages	/* 285 */
 	.long sys_set_tid_address
 	.long sys_timer_create
 	.long sys_timer_settime
 	.long sys_timer_gettime
 	.long sys_timer_getoverrun	/* 290 */
 	.long sys_timer_delete
 	.long sys_clock_settime
 	.long sys_clock_gettime
 	.long sys_clock_getres
 	.long sys_clock_nanosleep	/* 295 */
	.long sys_statfs64
	.long sys_fstatfs64
	.long sys_tgkill
	.long sys_utimes
 	.long sys_fadvise64_64		/* 300 */
	.long sys_ni_syscall	/* Reserved for vserver */
	.long sys_ni_syscall	/* Reserved for mbind */
	.long sys_ni_syscall	/* get_mempolicy */
	.long sys_ni_syscall	/* set_mempolicy */
	.long sys_mq_open		/* 305 */
	.long sys_mq_unlink
	.long sys_mq_timedsend
	.long sys_mq_timedreceive
	.long sys_mq_notify
	.long sys_mq_getsetattr		/* 310 */
	.long sys_ni_syscall	/* Reserved for kexec */
	.long sys_waitid
	.long sys_add_key
	.long sys_request_key
	.long sys_keyctl		/* 315 */
	.long sys_ioprio_set
	.long sys_ioprio_get
	.long sys_inotify_init
	.long sys_inotify_add_watch
	.long sys_inotify_rm_watch	/* 320 */
	.long sys_ni_syscall
	.long sys_migrate_pages
	.long sys_openat
	.long sys_mkdirat
	.long sys_mknodat		/* 325 */
	.long sys_fchownat
	.long sys_futimesat
	.long sys_fstatat64
	.long sys_unlinkat
	.long sys_renameat		/* 330 */
	.long sys_linkat
	.long sys_symlinkat
	.long sys_readlinkat
	.long sys_fchmodat
	.long sys_faccessat		/* 335 */
	.long sys_pselect6
	.long sys_ppoll
	.long sys_unshare
	.long sys_set_robust_list
	.long sys_get_robust_list	/* 340 */
	.long sys_splice
	.long sys_sync_file_range
	.long sys_tee
	.long sys_vmsplice
	.long sys_move_pages		/* 345 */
	.long sys_getcpu
	.long sys_epoll_pwait
	.long sys_utimensat
	.long sys_signalfd
	.long sys_timerfd_create	/* 350 */
	.long sys_eventfd
	.long sys_fallocate
	.long sys_timerfd_settime
	.long sys_timerfd_gettime
	.long sys_signalfd4		/* 355 */
	.long sys_eventfd2
	.long sys_epoll_create1
	.long sys_dup3
	.long sys_pipe2
	.long sys_inotify_init1		/* 360 */
	.long sys_preadv
	.long sys_pwritev
	.long sys_rt_tgsigqueueinfo
	.long sys_perf_event_open
	.long sys_recvmmsg		/* 365 */
	.long sys_accept4
	.long sys_fanotify_init
	.long sys_fanotify_mark
	.long sys_prlimit64
	.long sys_name_to_handle_at	/* 370 */
	.long sys_open_by_handle_at
	.long sys_clock_adjtime
<<<<<<< HEAD
	.long sys_syncfs
=======
	.long sys_syncfs
	.long sys_sendmmsg
>>>>>>> d762f438
<|MERGE_RESOLUTION|>--- conflicted
+++ resolved
@@ -399,9 +399,5 @@
 	.long sys_name_to_handle_at	/* 370 */
 	.long sys_open_by_handle_at
 	.long sys_clock_adjtime
-<<<<<<< HEAD
 	.long sys_syncfs
-=======
-	.long sys_syncfs
-	.long sys_sendmmsg
->>>>>>> d762f438
+	.long sys_sendmmsg