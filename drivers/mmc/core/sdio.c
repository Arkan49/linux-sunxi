--- conflicted
+++ resolved
@@ -1291,11 +1291,7 @@
 	mmc_release_host(host);
 	return 0;
 err:
-<<<<<<< HEAD
-	pr_err("%s: Error resetting SDIO communications (%d)\n",
-=======
 	printk("%s: Error resetting SDIO communications (%d)\n",
->>>>>>> 6c3978c3
 	       mmc_hostname(host), err);
 	mmc_release_host(host);
 	return err;
