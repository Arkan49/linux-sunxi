--- conflicted
+++ resolved
@@ -1528,16 +1528,6 @@
 				  VIRTCHNL_VF_OFFLOAD_RSS_REG |
 				  VIRTCHNL_VF_OFFLOAD_VLAN;
 
-<<<<<<< HEAD
-	vfres->vf_offload_flags = VIRTCHNL_VF_OFFLOAD_L2;
-	vsi = pf->vsi[vf->lan_vsi_idx];
-	if (!vsi->info.pvid)
-		vfres->vf_offload_flags |= VIRTCHNL_VF_OFFLOAD_VLAN;
-
-	if (i40e_vf_client_capable(pf, vf->vf_id) &&
-	    (vf->driver_caps & VIRTCHNL_VF_OFFLOAD_IWARP)) {
-		vfres->vf_offload_flags |= VIRTCHNL_VF_OFFLOAD_IWARP;
-=======
 	vfres->vf_cap_flags = VIRTCHNL_VF_OFFLOAD_L2;
 	vsi = pf->vsi[vf->lan_vsi_idx];
 	if (!vsi->info.pvid)
@@ -1546,25 +1536,10 @@
 	if (i40e_vf_client_capable(pf, vf->vf_id) &&
 	    (vf->driver_caps & VIRTCHNL_VF_OFFLOAD_IWARP)) {
 		vfres->vf_cap_flags |= VIRTCHNL_VF_OFFLOAD_IWARP;
->>>>>>> bb176f67
 		set_bit(I40E_VF_STATE_IWARPENA, &vf->vf_states);
 	}
 
 	if (vf->driver_caps & VIRTCHNL_VF_OFFLOAD_RSS_PF) {
-<<<<<<< HEAD
-		vfres->vf_offload_flags |= VIRTCHNL_VF_OFFLOAD_RSS_PF;
-	} else {
-		if ((pf->flags & I40E_FLAG_RSS_AQ_CAPABLE) &&
-		    (vf->driver_caps & VIRTCHNL_VF_OFFLOAD_RSS_AQ))
-			vfres->vf_offload_flags |= VIRTCHNL_VF_OFFLOAD_RSS_AQ;
-		else
-			vfres->vf_offload_flags |= VIRTCHNL_VF_OFFLOAD_RSS_REG;
-	}
-
-	if (pf->flags & I40E_FLAG_MULTIPLE_TCP_UDP_RSS_PCTYPE) {
-		if (vf->driver_caps & VIRTCHNL_VF_OFFLOAD_RSS_PCTYPE_V2)
-			vfres->vf_offload_flags |=
-=======
 		vfres->vf_cap_flags |= VIRTCHNL_VF_OFFLOAD_RSS_PF;
 	} else {
 		if ((pf->hw_features & I40E_HW_RSS_AQ_CAPABLE) &&
@@ -1577,24 +1552,15 @@
 	if (pf->hw_features & I40E_HW_MULTIPLE_TCP_UDP_RSS_PCTYPE) {
 		if (vf->driver_caps & VIRTCHNL_VF_OFFLOAD_RSS_PCTYPE_V2)
 			vfres->vf_cap_flags |=
->>>>>>> bb176f67
 				VIRTCHNL_VF_OFFLOAD_RSS_PCTYPE_V2;
 	}
 
 	if (vf->driver_caps & VIRTCHNL_VF_OFFLOAD_ENCAP)
-<<<<<<< HEAD
-		vfres->vf_offload_flags |= VIRTCHNL_VF_OFFLOAD_ENCAP;
-
-	if ((pf->flags & I40E_FLAG_OUTER_UDP_CSUM_CAPABLE) &&
-	    (vf->driver_caps & VIRTCHNL_VF_OFFLOAD_ENCAP_CSUM))
-		vfres->vf_offload_flags |= VIRTCHNL_VF_OFFLOAD_ENCAP_CSUM;
-=======
 		vfres->vf_cap_flags |= VIRTCHNL_VF_OFFLOAD_ENCAP;
 
 	if ((pf->hw_features & I40E_HW_OUTER_UDP_CSUM_CAPABLE) &&
 	    (vf->driver_caps & VIRTCHNL_VF_OFFLOAD_ENCAP_CSUM))
 		vfres->vf_cap_flags |= VIRTCHNL_VF_OFFLOAD_ENCAP_CSUM;
->>>>>>> bb176f67
 
 	if (vf->driver_caps & VIRTCHNL_VF_OFFLOAD_RX_POLLING) {
 		if (pf->flags & I40E_FLAG_MFP_ENABLED) {
@@ -1604,21 +1570,12 @@
 			aq_ret = I40E_ERR_PARAM;
 			goto err;
 		}
-<<<<<<< HEAD
-		vfres->vf_offload_flags |= VIRTCHNL_VF_OFFLOAD_RX_POLLING;
-	}
-
-	if (pf->flags & I40E_FLAG_WB_ON_ITR_CAPABLE) {
-		if (vf->driver_caps & VIRTCHNL_VF_OFFLOAD_WB_ON_ITR)
-			vfres->vf_offload_flags |=
-=======
 		vfres->vf_cap_flags |= VIRTCHNL_VF_OFFLOAD_RX_POLLING;
 	}
 
 	if (pf->hw_features & I40E_HW_WB_ON_ITR_CAPABLE) {
 		if (vf->driver_caps & VIRTCHNL_VF_OFFLOAD_WB_ON_ITR)
 			vfres->vf_cap_flags |=
->>>>>>> bb176f67
 					VIRTCHNL_VF_OFFLOAD_WB_ON_ITR;
 	}
 
@@ -2570,8 +2527,6 @@
 	/* send the response to the VF */
 err:
 	return i40e_vc_send_resp_to_vf(vf, VIRTCHNL_OP_SET_RSS_HENA, aq_ret);
-<<<<<<< HEAD
-=======
 }
 
 /**
@@ -2626,7 +2581,6 @@
 err:
 	return i40e_vc_send_resp_to_vf(vf, VIRTCHNL_OP_DISABLE_VLAN_STRIPPING,
 				       aq_ret);
->>>>>>> bb176f67
 }
 
 /**
