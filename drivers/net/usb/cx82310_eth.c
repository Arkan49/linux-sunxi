/*
 * Driver for USB ethernet port of Conexant CX82310-based ADSL routers
 * Copyright (C) 2010 by Ondrej Zary
 * some parts inspired by the cxacru driver
 *
 * This program is free software; you can redistribute it and/or modify
 * it under the terms of the GNU General Public License as published by
 * the Free Software Foundation; either version 2 of the License, or
 * (at your option) any later version.
 *
 * This program is distributed in the hope that it will be useful,
 * but WITHOUT ANY WARRANTY; without even the implied warranty of
 * MERCHANTABILITY or FITNESS FOR A PARTICULAR PURPOSE.  See the
 * GNU General Public License for more details.
 *
 * You should have received a copy of the GNU General Public License
 * along with this program; if not, see <http://www.gnu.org/licenses/>.
 */

#include <linux/module.h>
#include <linux/netdevice.h>
#include <linux/etherdevice.h>
#include <linux/ethtool.h>
#include <linux/workqueue.h>
#include <linux/mii.h>
#include <linux/usb.h>
#include <linux/usb/usbnet.h>

enum cx82310_cmd {
	CMD_START		= 0x84,	/* no effect? */
	CMD_STOP		= 0x85,	/* no effect? */
	CMD_GET_STATUS		= 0x90,	/* returns nothing? */
	CMD_GET_MAC_ADDR	= 0x91,	/* read MAC address */
	CMD_GET_LINK_STATUS	= 0x92,	/* not useful, link is always up */
	CMD_ETHERNET_MODE	= 0x99,	/* unknown, needed during init */
};

enum cx82310_status {
	STATUS_UNDEFINED,
	STATUS_SUCCESS,
	STATUS_ERROR,
	STATUS_UNSUPPORTED,
	STATUS_UNIMPLEMENTED,
	STATUS_PARAMETER_ERROR,
	STATUS_DBG_LOOPBACK,
};

#define CMD_PACKET_SIZE	64
#define CMD_TIMEOUT	100
#define CMD_REPLY_RETRY 5

#define CX82310_MTU	1514
#define CMD_EP		0x01

/*
 * execute control command
 *  - optionally send some data (command parameters)
 *  - optionally wait for the reply
 *  - optionally read some data from the reply
 */
static int cx82310_cmd(struct usbnet *dev, enum cx82310_cmd cmd, bool reply,
		       u8 *wdata, int wlen, u8 *rdata, int rlen)
{
	int actual_len, retries, ret;
	struct usb_device *udev = dev->udev;
	u8 *buf = kzalloc(CMD_PACKET_SIZE, GFP_KERNEL);

	if (!buf)
		return -ENOMEM;

	/* create command packet */
	buf[0] = cmd;
	if (wdata)
		memcpy(buf + 4, wdata, min_t(int, wlen, CMD_PACKET_SIZE - 4));

	/* send command packet */
	ret = usb_bulk_msg(udev, usb_sndbulkpipe(udev, CMD_EP), buf,
			   CMD_PACKET_SIZE, &actual_len, CMD_TIMEOUT);
	if (ret < 0) {
		if (cmd != CMD_GET_LINK_STATUS)
			dev_err(&dev->udev->dev, "send command %#x: error %d\n",
				cmd, ret);
		goto end;
	}

	if (reply) {
		/* wait for reply, retry if it's empty */
		for (retries = 0; retries < CMD_REPLY_RETRY; retries++) {
			ret = usb_bulk_msg(udev, usb_rcvbulkpipe(udev, CMD_EP),
					   buf, CMD_PACKET_SIZE, &actual_len,
					   CMD_TIMEOUT);
			if (ret < 0) {
				if (cmd != CMD_GET_LINK_STATUS)
					dev_err(&dev->udev->dev,
						"reply receive error %d\n",
						ret);
				goto end;
			}
			if (actual_len > 0)
				break;
		}
		if (actual_len == 0) {
			dev_err(&dev->udev->dev, "no reply to command %#x\n",
				cmd);
			ret = -EIO;
			goto end;
		}
		if (buf[0] != cmd) {
			dev_err(&dev->udev->dev,
				"got reply to command %#x, expected: %#x\n",
				buf[0], cmd);
			ret = -EIO;
			goto end;
		}
		if (buf[1] != STATUS_SUCCESS) {
			dev_err(&dev->udev->dev, "command %#x failed: %#x\n",
				cmd, buf[1]);
			ret = -EIO;
			goto end;
		}
		if (rdata)
			memcpy(rdata, buf + 4,
			       min_t(int, rlen, CMD_PACKET_SIZE - 4));
	}
end:
	kfree(buf);
	return ret;
}

#define partial_len	data[0]		/* length of partial packet data */
#define partial_rem	data[1]		/* remaining (missing) data length */
#define partial_data	data[2]		/* partial packet data */

static int cx82310_bind(struct usbnet *dev, struct usb_interface *intf)
{
	int ret;
	char buf[15];
	struct usb_device *udev = dev->udev;
	u8 link[3];
	int timeout = 50;

	/* avoid ADSL modems - continue only if iProduct is "USB NET CARD" */
	if (usb_string(udev, udev->descriptor.iProduct, buf, sizeof(buf)) > 0
	    && strcmp(buf, "USB NET CARD")) {
		dev_info(&udev->dev, "ignoring: probably an ADSL modem\n");
		return -ENODEV;
	}

	ret = usbnet_get_endpoints(dev, intf);
	if (ret)
		return ret;

	/*
	 * this must not include ethernet header as the device can send partial
	 * packets with no header (and sometimes even empty URBs)
	 */
	dev->net->hard_header_len = 0;
	/* we can send at most 1514 bytes of data (+ 2-byte header) per URB */
	dev->hard_mtu = CX82310_MTU + 2;
	/* we can receive URBs up to 4KB from the device */
	dev->rx_urb_size = 4096;

	dev->partial_data = (unsigned long) kmalloc(dev->hard_mtu, GFP_KERNEL);
	if (!dev->partial_data)
		return -ENOMEM;

	/* wait for firmware to become ready (indicated by the link being up) */
	while (--timeout) {
		ret = cx82310_cmd(dev, CMD_GET_LINK_STATUS, true, NULL, 0,
				  link, sizeof(link));
		/* the command can time out during boot - it's not an error */
		if (!ret && link[0] == 1 && link[2] == 1)
			break;
		msleep(500);
<<<<<<< HEAD
	};
=======
	}
>>>>>>> 01e97e65
	if (!timeout) {
		dev_err(&udev->dev, "firmware not ready in time\n");
		return -ETIMEDOUT;
	}

	/* enable ethernet mode (?) */
	ret = cx82310_cmd(dev, CMD_ETHERNET_MODE, true, "\x01", 1, NULL, 0);
	if (ret) {
		dev_err(&udev->dev, "unable to enable ethernet mode: %d\n",
			ret);
		goto err;
	}

	/* get the MAC address */
	ret = cx82310_cmd(dev, CMD_GET_MAC_ADDR, true, NULL, 0,
			  dev->net->dev_addr, ETH_ALEN);
	if (ret) {
		dev_err(&udev->dev, "unable to read MAC address: %d\n", ret);
		goto err;
	}

	/* start (does not seem to have any effect?) */
	ret = cx82310_cmd(dev, CMD_START, false, NULL, 0, NULL, 0);
	if (ret)
		goto err;

	return 0;
err:
	kfree((void *)dev->partial_data);
	return ret;
}

static void cx82310_unbind(struct usbnet *dev, struct usb_interface *intf)
{
	kfree((void *)dev->partial_data);
}

/*
 * RX is NOT easy - we can receive multiple packets per skb, each having 2-byte
 * packet length at the beginning.
 * The last packet might be incomplete (when it crosses the 4KB URB size),
 * continuing in the next skb (without any headers).
 * If a packet has odd length, there is one extra byte at the end (before next
 * packet or at the end of the URB).
 */
static int cx82310_rx_fixup(struct usbnet *dev, struct sk_buff *skb)
{
	int len;
	struct sk_buff *skb2;

	/*
	 * If the last skb ended with an incomplete packet, this skb contains
	 * end of that packet at the beginning.
	 */
	if (dev->partial_rem) {
		len = dev->partial_len + dev->partial_rem;
		skb2 = alloc_skb(len, GFP_ATOMIC);
		if (!skb2)
			return 0;
		skb_put(skb2, len);
		memcpy(skb2->data, (void *)dev->partial_data,
		       dev->partial_len);
		memcpy(skb2->data + dev->partial_len, skb->data,
		       dev->partial_rem);
		usbnet_skb_return(dev, skb2);
		skb_pull(skb, (dev->partial_rem + 1) & ~1);
		dev->partial_rem = 0;
		if (skb->len < 2)
			return 1;
	}

	/* a skb can contain multiple packets */
	while (skb->len > 1) {
		/* first two bytes are packet length */
		len = skb->data[0] | (skb->data[1] << 8);
		skb_pull(skb, 2);

		/* if last packet in the skb, let usbnet to process it */
		if (len == skb->len || len + 1 == skb->len) {
			skb_trim(skb, len);
			break;
		}

		if (len > CX82310_MTU) {
			dev_err(&dev->udev->dev, "RX packet too long: %d B\n",
				len);
			return 0;
		}

		/* incomplete packet, save it for the next skb */
		if (len > skb->len) {
			dev->partial_len = skb->len;
			dev->partial_rem = len - skb->len;
			memcpy((void *)dev->partial_data, skb->data,
			       dev->partial_len);
			skb_pull(skb, skb->len);
			break;
		}

		skb2 = alloc_skb(len, GFP_ATOMIC);
		if (!skb2)
			return 0;
		skb_put(skb2, len);
		memcpy(skb2->data, skb->data, len);
		/* process the packet */
		usbnet_skb_return(dev, skb2);

		skb_pull(skb, (len + 1) & ~1);
	}

	/* let usbnet process the last packet */
	return 1;
}

/* TX is easy, just add 2 bytes of length at the beginning */
static struct sk_buff *cx82310_tx_fixup(struct usbnet *dev, struct sk_buff *skb,
				       gfp_t flags)
{
	int len = skb->len;

	if (skb_headroom(skb) < 2) {
		struct sk_buff *skb2 = skb_copy_expand(skb, 2, 0, flags);
		dev_kfree_skb_any(skb);
		skb = skb2;
		if (!skb)
			return NULL;
	}
	skb_push(skb, 2);

	skb->data[0] = len;
	skb->data[1] = len >> 8;

	return skb;
}


static const struct driver_info	cx82310_info = {
	.description	= "Conexant CX82310 USB ethernet",
	.flags		= FLAG_ETHER,
	.bind		= cx82310_bind,
	.unbind		= cx82310_unbind,
	.rx_fixup	= cx82310_rx_fixup,
	.tx_fixup	= cx82310_tx_fixup,
};

#define USB_DEVICE_CLASS(vend, prod, cl, sc, pr) \
	.match_flags = USB_DEVICE_ID_MATCH_DEVICE | \
		       USB_DEVICE_ID_MATCH_DEV_INFO, \
	.idVendor = (vend), \
	.idProduct = (prod), \
	.bDeviceClass = (cl), \
	.bDeviceSubClass = (sc), \
	.bDeviceProtocol = (pr)

static const struct usb_device_id products[] = {
	{
		USB_DEVICE_CLASS(0x0572, 0xcb01, 0xff, 0, 0),
		.driver_info = (unsigned long) &cx82310_info
	},
	{ },
};
MODULE_DEVICE_TABLE(usb, products);

static struct usb_driver cx82310_driver = {
	.name		= "cx82310_eth",
	.id_table	= products,
	.probe		= usbnet_probe,
	.disconnect	= usbnet_disconnect,
	.suspend	= usbnet_suspend,
	.resume		= usbnet_resume,
	.disable_hub_initiated_lpm = 1,
};

module_usb_driver(cx82310_driver);

MODULE_AUTHOR("Ondrej Zary");
MODULE_DESCRIPTION("Conexant CX82310-based ADSL router USB ethernet driver");
MODULE_LICENSE("GPL");<|MERGE_RESOLUTION|>--- conflicted
+++ resolved
@@ -172,11 +172,7 @@
 		if (!ret && link[0] == 1 && link[2] == 1)
 			break;
 		msleep(500);
-<<<<<<< HEAD
-	};
-=======
-	}
->>>>>>> 01e97e65
+	}
 	if (!timeout) {
 		dev_err(&udev->dev, "firmware not ready in time\n");
 		return -ETIMEDOUT;
