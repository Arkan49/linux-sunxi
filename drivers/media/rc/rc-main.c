/* rc-main.c - Remote Controller core module
 *
 * Copyright (C) 2009-2010 by Mauro Carvalho Chehab <mchehab@redhat.com>
 *
 * This program is free software; you can redistribute it and/or modify
 *  it under the terms of the GNU General Public License as published by
 *  the Free Software Foundation version 2 of the License.
 *
 *  This program is distributed in the hope that it will be useful,
 *  but WITHOUT ANY WARRANTY; without even the implied warranty of
 *  MERCHANTABILITY or FITNESS FOR A PARTICULAR PURPOSE.  See the
 *  GNU General Public License for more details.
 */

#include <media/rc-core.h>
#include <linux/spinlock.h>
#include <linux/delay.h>
#include <linux/input.h>
#include <linux/slab.h>
#include <linux/device.h>
#include <linux/module.h>
#include "rc-core-priv.h"

/* Sizes are in bytes, 256 bytes allows for 32 entries on x64 */
#define IR_TAB_MIN_SIZE	256
#define IR_TAB_MAX_SIZE	8192

/* FIXME: IR_KEYPRESS_TIMEOUT should be protocol specific */
#define IR_KEYPRESS_TIMEOUT 250

/* Used to keep track of known keymaps */
static LIST_HEAD(rc_map_list);
static DEFINE_SPINLOCK(rc_map_lock);

static struct rc_map_list *seek_rc_map(const char *name)
{
	struct rc_map_list *map = NULL;

	spin_lock(&rc_map_lock);
	list_for_each_entry(map, &rc_map_list, list) {
		if (!strcmp(name, map->map.name)) {
			spin_unlock(&rc_map_lock);
			return map;
		}
	}
	spin_unlock(&rc_map_lock);

	return NULL;
}

struct rc_map *rc_map_get(const char *name)
{

	struct rc_map_list *map;

	map = seek_rc_map(name);
#ifdef MODULE
	if (!map) {
		int rc = request_module(name);
		if (rc < 0) {
			printk(KERN_ERR "Couldn't load IR keymap %s\n", name);
			return NULL;
		}
		msleep(20);	/* Give some time for IR to register */

		map = seek_rc_map(name);
	}
#endif
	if (!map) {
		printk(KERN_ERR "IR keymap %s not found\n", name);
		return NULL;
	}

	printk(KERN_INFO "Registered IR keymap %s\n", map->map.name);

	return &map->map;
}
EXPORT_SYMBOL_GPL(rc_map_get);

int rc_map_register(struct rc_map_list *map)
{
	spin_lock(&rc_map_lock);
	list_add_tail(&map->list, &rc_map_list);
	spin_unlock(&rc_map_lock);
	return 0;
}
EXPORT_SYMBOL_GPL(rc_map_register);

void rc_map_unregister(struct rc_map_list *map)
{
	spin_lock(&rc_map_lock);
	list_del(&map->list);
	spin_unlock(&rc_map_lock);
}
EXPORT_SYMBOL_GPL(rc_map_unregister);


static struct rc_map_table empty[] = {
	{ 0x2a, KEY_COFFEE },
};

static struct rc_map_list empty_map = {
	.map = {
		.scan    = empty,
		.size    = ARRAY_SIZE(empty),
		.rc_type = RC_TYPE_UNKNOWN,	/* Legacy IR type */
		.name    = RC_MAP_EMPTY,
	}
};

/**
 * ir_create_table() - initializes a scancode table
 * @rc_map:	the rc_map to initialize
 * @name:	name to assign to the table
 * @rc_type:	ir type to assign to the new table
 * @size:	initial size of the table
 * @return:	zero on success or a negative error code
 *
 * This routine will initialize the rc_map and will allocate
 * memory to hold at least the specified number of elements.
 */
static int ir_create_table(struct rc_map *rc_map,
			   const char *name, u64 rc_type, size_t size)
{
	rc_map->name = name;
	rc_map->rc_type = rc_type;
	rc_map->alloc = roundup_pow_of_two(size * sizeof(struct rc_map_table));
	rc_map->size = rc_map->alloc / sizeof(struct rc_map_table);
	rc_map->scan = kmalloc(rc_map->alloc, GFP_KERNEL);
	if (!rc_map->scan)
		return -ENOMEM;

	IR_dprintk(1, "Allocated space for %u keycode entries (%u bytes)\n",
		   rc_map->size, rc_map->alloc);
	return 0;
}

/**
 * ir_free_table() - frees memory allocated by a scancode table
 * @rc_map:	the table whose mappings need to be freed
 *
 * This routine will free memory alloctaed for key mappings used by given
 * scancode table.
 */
static void ir_free_table(struct rc_map *rc_map)
{
	rc_map->size = 0;
	kfree(rc_map->scan);
	rc_map->scan = NULL;
}

/**
 * ir_resize_table() - resizes a scancode table if necessary
 * @rc_map:	the rc_map to resize
 * @gfp_flags:	gfp flags to use when allocating memory
 * @return:	zero on success or a negative error code
 *
 * This routine will shrink the rc_map if it has lots of
 * unused entries and grow it if it is full.
 */
static int ir_resize_table(struct rc_map *rc_map, gfp_t gfp_flags)
{
	unsigned int oldalloc = rc_map->alloc;
	unsigned int newalloc = oldalloc;
	struct rc_map_table *oldscan = rc_map->scan;
	struct rc_map_table *newscan;

	if (rc_map->size == rc_map->len) {
		/* All entries in use -> grow keytable */
		if (rc_map->alloc >= IR_TAB_MAX_SIZE)
			return -ENOMEM;

		newalloc *= 2;
		IR_dprintk(1, "Growing table to %u bytes\n", newalloc);
	}

	if ((rc_map->len * 3 < rc_map->size) && (oldalloc > IR_TAB_MIN_SIZE)) {
		/* Less than 1/3 of entries in use -> shrink keytable */
		newalloc /= 2;
		IR_dprintk(1, "Shrinking table to %u bytes\n", newalloc);
	}

	if (newalloc == oldalloc)
		return 0;

	newscan = kmalloc(newalloc, gfp_flags);
	if (!newscan) {
		IR_dprintk(1, "Failed to kmalloc %u bytes\n", newalloc);
		return -ENOMEM;
	}

	memcpy(newscan, rc_map->scan, rc_map->len * sizeof(struct rc_map_table));
	rc_map->scan = newscan;
	rc_map->alloc = newalloc;
	rc_map->size = rc_map->alloc / sizeof(struct rc_map_table);
	kfree(oldscan);
	return 0;
}

/**
 * ir_update_mapping() - set a keycode in the scancode->keycode table
 * @dev:	the struct rc_dev device descriptor
 * @rc_map:	scancode table to be adjusted
 * @index:	index of the mapping that needs to be updated
 * @keycode:	the desired keycode
 * @return:	previous keycode assigned to the mapping
 *
 * This routine is used to update scancode->keycode mapping at given
 * position.
 */
static unsigned int ir_update_mapping(struct rc_dev *dev,
				      struct rc_map *rc_map,
				      unsigned int index,
				      unsigned int new_keycode)
{
	int old_keycode = rc_map->scan[index].keycode;
	int i;

	/* Did the user wish to remove the mapping? */
	if (new_keycode == KEY_RESERVED || new_keycode == KEY_UNKNOWN) {
		IR_dprintk(1, "#%d: Deleting scan 0x%04x\n",
			   index, rc_map->scan[index].scancode);
		rc_map->len--;
		memmove(&rc_map->scan[index], &rc_map->scan[index+ 1],
			(rc_map->len - index) * sizeof(struct rc_map_table));
	} else {
		IR_dprintk(1, "#%d: %s scan 0x%04x with key 0x%04x\n",
			   index,
			   old_keycode == KEY_RESERVED ? "New" : "Replacing",
			   rc_map->scan[index].scancode, new_keycode);
		rc_map->scan[index].keycode = new_keycode;
		__set_bit(new_keycode, dev->input_dev->keybit);
	}

	if (old_keycode != KEY_RESERVED) {
		/* A previous mapping was updated... */
		__clear_bit(old_keycode, dev->input_dev->keybit);
		/* ... but another scancode might use the same keycode */
		for (i = 0; i < rc_map->len; i++) {
			if (rc_map->scan[i].keycode == old_keycode) {
				__set_bit(old_keycode, dev->input_dev->keybit);
				break;
			}
		}

		/* Possibly shrink the keytable, failure is not a problem */
		ir_resize_table(rc_map, GFP_ATOMIC);
	}

	return old_keycode;
}

/**
 * ir_establish_scancode() - set a keycode in the scancode->keycode table
 * @dev:	the struct rc_dev device descriptor
 * @rc_map:	scancode table to be searched
 * @scancode:	the desired scancode
 * @resize:	controls whether we allowed to resize the table to
 *		accommodate not yet present scancodes
 * @return:	index of the mapping containing scancode in question
 *		or -1U in case of failure.
 *
 * This routine is used to locate given scancode in rc_map.
 * If scancode is not yet present the routine will allocate a new slot
 * for it.
 */
static unsigned int ir_establish_scancode(struct rc_dev *dev,
					  struct rc_map *rc_map,
					  unsigned int scancode,
					  bool resize)
{
	unsigned int i;

	/*
	 * Unfortunately, some hardware-based IR decoders don't provide
	 * all bits for the complete IR code. In general, they provide only
	 * the command part of the IR code. Yet, as it is possible to replace
	 * the provided IR with another one, it is needed to allow loading
	 * IR tables from other remotes. So, we support specifying a mask to
	 * indicate the valid bits of the scancodes.
	 */
	if (dev->scanmask)
		scancode &= dev->scanmask;

	/* First check if we already have a mapping for this ir command */
	for (i = 0; i < rc_map->len; i++) {
		if (rc_map->scan[i].scancode == scancode)
			return i;

		/* Keytable is sorted from lowest to highest scancode */
		if (rc_map->scan[i].scancode >= scancode)
			break;
	}

	/* No previous mapping found, we might need to grow the table */
	if (rc_map->size == rc_map->len) {
		if (!resize || ir_resize_table(rc_map, GFP_ATOMIC))
			return -1U;
	}

	/* i is the proper index to insert our new keycode */
	if (i < rc_map->len)
		memmove(&rc_map->scan[i + 1], &rc_map->scan[i],
			(rc_map->len - i) * sizeof(struct rc_map_table));
	rc_map->scan[i].scancode = scancode;
	rc_map->scan[i].keycode = KEY_RESERVED;
	rc_map->len++;

	return i;
}

/**
 * ir_setkeycode() - set a keycode in the scancode->keycode table
 * @idev:	the struct input_dev device descriptor
 * @scancode:	the desired scancode
 * @keycode:	result
 * @return:	-EINVAL if the keycode could not be inserted, otherwise zero.
 *
 * This routine is used to handle evdev EVIOCSKEY ioctl.
 */
static int ir_setkeycode(struct input_dev *idev,
			 const struct input_keymap_entry *ke,
			 unsigned int *old_keycode)
{
	struct rc_dev *rdev = input_get_drvdata(idev);
	struct rc_map *rc_map = &rdev->rc_map;
	unsigned int index;
	unsigned int scancode;
	int retval = 0;
	unsigned long flags;

	spin_lock_irqsave(&rc_map->lock, flags);

	if (ke->flags & INPUT_KEYMAP_BY_INDEX) {
		index = ke->index;
		if (index >= rc_map->len) {
			retval = -EINVAL;
			goto out;
		}
	} else {
		retval = input_scancode_to_scalar(ke, &scancode);
		if (retval)
			goto out;

		index = ir_establish_scancode(rdev, rc_map, scancode, true);
		if (index >= rc_map->len) {
			retval = -ENOMEM;
			goto out;
		}
	}

	*old_keycode = ir_update_mapping(rdev, rc_map, index, ke->keycode);

out:
	spin_unlock_irqrestore(&rc_map->lock, flags);
	return retval;
}

/**
 * ir_setkeytable() - sets several entries in the scancode->keycode table
 * @dev:	the struct rc_dev device descriptor
 * @to:		the struct rc_map to copy entries to
 * @from:	the struct rc_map to copy entries from
 * @return:	-ENOMEM if all keycodes could not be inserted, otherwise zero.
 *
 * This routine is used to handle table initialization.
 */
static int ir_setkeytable(struct rc_dev *dev,
			  const struct rc_map *from)
{
	struct rc_map *rc_map = &dev->rc_map;
	unsigned int i, index;
	int rc;

	rc = ir_create_table(rc_map, from->name,
			     from->rc_type, from->size);
	if (rc)
		return rc;

	IR_dprintk(1, "Allocated space for %u keycode entries (%u bytes)\n",
		   rc_map->size, rc_map->alloc);

	for (i = 0; i < from->size; i++) {
		index = ir_establish_scancode(dev, rc_map,
					      from->scan[i].scancode, false);
		if (index >= rc_map->len) {
			rc = -ENOMEM;
			break;
		}

		ir_update_mapping(dev, rc_map, index,
				  from->scan[i].keycode);
	}

	if (rc)
		ir_free_table(rc_map);

	return rc;
}

/**
 * ir_lookup_by_scancode() - locate mapping by scancode
 * @rc_map:	the struct rc_map to search
 * @scancode:	scancode to look for in the table
 * @return:	index in the table, -1U if not found
 *
 * This routine performs binary search in RC keykeymap table for
 * given scancode.
 */
static unsigned int ir_lookup_by_scancode(const struct rc_map *rc_map,
					  unsigned int scancode)
{
	int start = 0;
	int end = rc_map->len - 1;
	int mid;

	while (start <= end) {
		mid = (start + end) / 2;
		if (rc_map->scan[mid].scancode < scancode)
			start = mid + 1;
		else if (rc_map->scan[mid].scancode > scancode)
			end = mid - 1;
		else
			return mid;
	}

	return -1U;
}

/**
 * ir_getkeycode() - get a keycode from the scancode->keycode table
 * @idev:	the struct input_dev device descriptor
 * @scancode:	the desired scancode
 * @keycode:	used to return the keycode, if found, or KEY_RESERVED
 * @return:	always returns zero.
 *
 * This routine is used to handle evdev EVIOCGKEY ioctl.
 */
static int ir_getkeycode(struct input_dev *idev,
			 struct input_keymap_entry *ke)
{
	struct rc_dev *rdev = input_get_drvdata(idev);
	struct rc_map *rc_map = &rdev->rc_map;
	struct rc_map_table *entry;
	unsigned long flags;
	unsigned int index;
	unsigned int scancode;
	int retval;

	spin_lock_irqsave(&rc_map->lock, flags);

	if (ke->flags & INPUT_KEYMAP_BY_INDEX) {
		index = ke->index;
	} else {
		retval = input_scancode_to_scalar(ke, &scancode);
		if (retval)
			goto out;

		index = ir_lookup_by_scancode(rc_map, scancode);
	}

	if (index < rc_map->len) {
		entry = &rc_map->scan[index];

		ke->index = index;
		ke->keycode = entry->keycode;
		ke->len = sizeof(entry->scancode);
		memcpy(ke->scancode, &entry->scancode, sizeof(entry->scancode));

	} else if (!(ke->flags & INPUT_KEYMAP_BY_INDEX)) {
		/*
		 * We do not really know the valid range of scancodes
		 * so let's respond with KEY_RESERVED to anything we
		 * do not have mapping for [yet].
		 */
		ke->index = index;
		ke->keycode = KEY_RESERVED;
	} else {
		retval = -EINVAL;
		goto out;
	}

	retval = 0;

out:
	spin_unlock_irqrestore(&rc_map->lock, flags);
	return retval;
}

/**
 * rc_g_keycode_from_table() - gets the keycode that corresponds to a scancode
 * @dev:	the struct rc_dev descriptor of the device
 * @scancode:	the scancode to look for
 * @return:	the corresponding keycode, or KEY_RESERVED
 *
 * This routine is used by drivers which need to convert a scancode to a
 * keycode. Normally it should not be used since drivers should have no
 * interest in keycodes.
 */
u32 rc_g_keycode_from_table(struct rc_dev *dev, u32 scancode)
{
	struct rc_map *rc_map = &dev->rc_map;
	unsigned int keycode;
	unsigned int index;
	unsigned long flags;

	spin_lock_irqsave(&rc_map->lock, flags);

	index = ir_lookup_by_scancode(rc_map, scancode);
	keycode = index < rc_map->len ?
			rc_map->scan[index].keycode : KEY_RESERVED;

	spin_unlock_irqrestore(&rc_map->lock, flags);

	if (keycode != KEY_RESERVED)
		IR_dprintk(1, "%s: scancode 0x%04x keycode 0x%02x\n",
			   dev->input_name, scancode, keycode);

	return keycode;
}
EXPORT_SYMBOL_GPL(rc_g_keycode_from_table);

/**
 * ir_do_keyup() - internal function to signal the release of a keypress
 * @dev:	the struct rc_dev descriptor of the device
 * @sync:	whether or not to call input_sync
 *
 * This function is used internally to release a keypress, it must be
 * called with keylock held.
 */
static void ir_do_keyup(struct rc_dev *dev, bool sync)
{
	if (!dev->keypressed)
		return;

	IR_dprintk(1, "keyup key 0x%04x\n", dev->last_keycode);
	input_report_key(dev->input_dev, dev->last_keycode, 0);
	if (sync)
		input_sync(dev->input_dev);
	dev->keypressed = false;
}

/**
 * rc_keyup() - signals the release of a keypress
 * @dev:	the struct rc_dev descriptor of the device
 *
 * This routine is used to signal that a key has been released on the
 * remote control.
 */
void rc_keyup(struct rc_dev *dev)
{
	unsigned long flags;

	spin_lock_irqsave(&dev->keylock, flags);
	ir_do_keyup(dev, true);
	spin_unlock_irqrestore(&dev->keylock, flags);
}
EXPORT_SYMBOL_GPL(rc_keyup);

/**
 * ir_timer_keyup() - generates a keyup event after a timeout
 * @cookie:	a pointer to the struct rc_dev for the device
 *
 * This routine will generate a keyup event some time after a keydown event
 * is generated when no further activity has been detected.
 */
static void ir_timer_keyup(unsigned long cookie)
{
	struct rc_dev *dev = (struct rc_dev *)cookie;
	unsigned long flags;

	/*
	 * ir->keyup_jiffies is used to prevent a race condition if a
	 * hardware interrupt occurs at this point and the keyup timer
	 * event is moved further into the future as a result.
	 *
	 * The timer will then be reactivated and this function called
	 * again in the future. We need to exit gracefully in that case
	 * to allow the input subsystem to do its auto-repeat magic or
	 * a keyup event might follow immediately after the keydown.
	 */
	spin_lock_irqsave(&dev->keylock, flags);
	if (time_is_before_eq_jiffies(dev->keyup_jiffies))
		ir_do_keyup(dev, true);
	spin_unlock_irqrestore(&dev->keylock, flags);
}

/**
 * rc_repeat() - signals that a key is still pressed
 * @dev:	the struct rc_dev descriptor of the device
 *
 * This routine is used by IR decoders when a repeat message which does
 * not include the necessary bits to reproduce the scancode has been
 * received.
 */
void rc_repeat(struct rc_dev *dev)
{
	unsigned long flags;

	spin_lock_irqsave(&dev->keylock, flags);

	input_event(dev->input_dev, EV_MSC, MSC_SCAN, dev->last_scancode);
	input_sync(dev->input_dev);

	if (!dev->keypressed)
		goto out;

	dev->keyup_jiffies = jiffies + msecs_to_jiffies(IR_KEYPRESS_TIMEOUT);
	mod_timer(&dev->timer_keyup, dev->keyup_jiffies);

out:
	spin_unlock_irqrestore(&dev->keylock, flags);
}
EXPORT_SYMBOL_GPL(rc_repeat);

/**
 * ir_do_keydown() - internal function to process a keypress
 * @dev:	the struct rc_dev descriptor of the device
 * @scancode:   the scancode of the keypress
 * @keycode:    the keycode of the keypress
 * @toggle:     the toggle value of the keypress
 *
 * This function is used internally to register a keypress, it must be
 * called with keylock held.
 */
static void ir_do_keydown(struct rc_dev *dev, int scancode,
			  u32 keycode, u8 toggle)
{
	bool new_event = !dev->keypressed ||
			 dev->last_scancode != scancode ||
			 dev->last_toggle != toggle;

	if (new_event && dev->keypressed)
		ir_do_keyup(dev, false);

	input_event(dev->input_dev, EV_MSC, MSC_SCAN, scancode);

	if (new_event && keycode != KEY_RESERVED) {
		/* Register a keypress */
		dev->keypressed = true;
		dev->last_scancode = scancode;
		dev->last_toggle = toggle;
		dev->last_keycode = keycode;

		IR_dprintk(1, "%s: key down event, "
			   "key 0x%04x, scancode 0x%04x\n",
			   dev->input_name, keycode, scancode);
		input_report_key(dev->input_dev, keycode, 1);
	}

	input_sync(dev->input_dev);
}

/**
 * rc_keydown() - generates input event for a key press
 * @dev:	the struct rc_dev descriptor of the device
 * @scancode:   the scancode that we're seeking
 * @toggle:     the toggle value (protocol dependent, if the protocol doesn't
 *              support toggle values, this should be set to zero)
 *
 * This routine is used to signal that a key has been pressed on the
 * remote control.
 */
void rc_keydown(struct rc_dev *dev, int scancode, u8 toggle)
{
	unsigned long flags;
	u32 keycode = rc_g_keycode_from_table(dev, scancode);

	spin_lock_irqsave(&dev->keylock, flags);
	ir_do_keydown(dev, scancode, keycode, toggle);

	if (dev->keypressed) {
		dev->keyup_jiffies = jiffies + msecs_to_jiffies(IR_KEYPRESS_TIMEOUT);
		mod_timer(&dev->timer_keyup, dev->keyup_jiffies);
	}
	spin_unlock_irqrestore(&dev->keylock, flags);
}
EXPORT_SYMBOL_GPL(rc_keydown);

/**
 * rc_keydown_notimeout() - generates input event for a key press without
 *                          an automatic keyup event at a later time
 * @dev:	the struct rc_dev descriptor of the device
 * @scancode:   the scancode that we're seeking
 * @toggle:     the toggle value (protocol dependent, if the protocol doesn't
 *              support toggle values, this should be set to zero)
 *
 * This routine is used to signal that a key has been pressed on the
 * remote control. The driver must manually call rc_keyup() at a later stage.
 */
void rc_keydown_notimeout(struct rc_dev *dev, int scancode, u8 toggle)
{
	unsigned long flags;
	u32 keycode = rc_g_keycode_from_table(dev, scancode);

	spin_lock_irqsave(&dev->keylock, flags);
	ir_do_keydown(dev, scancode, keycode, toggle);
	spin_unlock_irqrestore(&dev->keylock, flags);
}
EXPORT_SYMBOL_GPL(rc_keydown_notimeout);

static int ir_open(struct input_dev *idev)
{
	struct rc_dev *rdev = input_get_drvdata(idev);

	return rdev->open(rdev);
}

static void ir_close(struct input_dev *idev)
{
	struct rc_dev *rdev = input_get_drvdata(idev);

	 if (rdev)
		rdev->close(rdev);
}

/* class for /sys/class/rc */
static char *ir_devnode(struct device *dev, umode_t *mode)
{
	return kasprintf(GFP_KERNEL, "rc/%s", dev_name(dev));
}

static struct class ir_input_class = {
	.name		= "rc",
	.devnode	= ir_devnode,
};

static struct {
	u64	type;
	char	*name;
} proto_names[] = {
	{ RC_TYPE_UNKNOWN,	"unknown"	},
	{ RC_TYPE_RC5,		"rc-5"		},
	{ RC_TYPE_NEC,		"nec"		},
	{ RC_TYPE_RC6,		"rc-6"		},
	{ RC_TYPE_JVC,		"jvc"		},
	{ RC_TYPE_SONY,		"sony"		},
	{ RC_TYPE_RC5_SZ,	"rc-5-sz"	},
	{ RC_TYPE_SANYO,	"sanyo"		},
	{ RC_TYPE_MCE_KBD,	"mce_kbd"	},
	{ RC_TYPE_LIRC,		"lirc"		},
	{ RC_TYPE_OTHER,	"other"		},
};

#define PROTO_NONE	"none"

/**
 * show_protocols() - shows the current IR protocol(s)
 * @device:	the device descriptor
 * @mattr:	the device attribute struct (unused)
 * @buf:	a pointer to the output buffer
 *
 * This routine is a callback routine for input read the IR protocol type(s).
 * it is trigged by reading /sys/class/rc/rc?/protocols.
 * It returns the protocol names of supported protocols.
 * Enabled protocols are printed in brackets.
 *
 * dev->lock is taken to guard against races between device
 * registration, store_protocols and show_protocols.
 */
static ssize_t show_protocols(struct device *device,
			      struct device_attribute *mattr, char *buf)
{
	struct rc_dev *dev = to_rc_dev(device);
	u64 allowed, enabled;
	char *tmp = buf;
	int i;

	/* Device is being removed */
	if (!dev)
		return -EINVAL;

	mutex_lock(&dev->lock);

	if (dev->driver_type == RC_DRIVER_SCANCODE) {
		enabled = dev->rc_map.rc_type;
		allowed = dev->allowed_protos;
	} else if (dev->raw) {
		enabled = dev->raw->enabled_protocols;
		allowed = ir_raw_get_allowed_protocols();
<<<<<<< HEAD
	} else
		return -ENODEV;
=======
	} else {
		mutex_unlock(&dev->lock);
		return -ENODEV;
	}
>>>>>>> f8f24e66

	IR_dprintk(1, "allowed - 0x%llx, enabled - 0x%llx\n",
		   (long long)allowed,
		   (long long)enabled);

	for (i = 0; i < ARRAY_SIZE(proto_names); i++) {
		if (allowed & enabled & proto_names[i].type)
			tmp += sprintf(tmp, "[%s] ", proto_names[i].name);
		else if (allowed & proto_names[i].type)
			tmp += sprintf(tmp, "%s ", proto_names[i].name);
	}

	if (tmp != buf)
		tmp--;
	*tmp = '\n';

	mutex_unlock(&dev->lock);

	return tmp + 1 - buf;
}

/**
 * store_protocols() - changes the current IR protocol(s)
 * @device:	the device descriptor
 * @mattr:	the device attribute struct (unused)
 * @buf:	a pointer to the input buffer
 * @len:	length of the input buffer
 *
 * This routine is for changing the IR protocol type.
 * It is trigged by writing to /sys/class/rc/rc?/protocols.
 * Writing "+proto" will add a protocol to the list of enabled protocols.
 * Writing "-proto" will remove a protocol from the list of enabled protocols.
 * Writing "proto" will enable only "proto".
 * Writing "none" will disable all protocols.
 * Returns -EINVAL if an invalid protocol combination or unknown protocol name
 * is used, otherwise @len.
 *
 * dev->lock is taken to guard against races between device
 * registration, store_protocols and show_protocols.
 */
static ssize_t store_protocols(struct device *device,
			       struct device_attribute *mattr,
			       const char *data,
			       size_t len)
{
	struct rc_dev *dev = to_rc_dev(device);
	bool enable, disable;
	const char *tmp;
	u64 type;
	u64 mask;
	int rc, i, count = 0;
	unsigned long flags;
	ssize_t ret;

	/* Device is being removed */
	if (!dev)
		return -EINVAL;

	mutex_lock(&dev->lock);

	if (dev->driver_type == RC_DRIVER_SCANCODE)
		type = dev->rc_map.rc_type;
	else if (dev->raw)
		type = dev->raw->enabled_protocols;
	else {
		IR_dprintk(1, "Protocol switching not supported\n");
		ret = -EINVAL;
		goto out;
	}

	while ((tmp = strsep((char **) &data, " \n")) != NULL) {
		if (!*tmp)
			break;

		if (*tmp == '+') {
			enable = true;
			disable = false;
			tmp++;
		} else if (*tmp == '-') {
			enable = false;
			disable = true;
			tmp++;
		} else {
			enable = false;
			disable = false;
		}

		if (!enable && !disable && !strncasecmp(tmp, PROTO_NONE, sizeof(PROTO_NONE))) {
			tmp += sizeof(PROTO_NONE);
			mask = 0;
			count++;
		} else {
			for (i = 0; i < ARRAY_SIZE(proto_names); i++) {
				if (!strcasecmp(tmp, proto_names[i].name)) {
					tmp += strlen(proto_names[i].name);
					mask = proto_names[i].type;
					break;
				}
			}
			if (i == ARRAY_SIZE(proto_names)) {
				IR_dprintk(1, "Unknown protocol: '%s'\n", tmp);
				ret = -EINVAL;
				goto out;
			}
			count++;
		}

		if (enable)
			type |= mask;
		else if (disable)
			type &= ~mask;
		else
			type = mask;
	}

	if (!count) {
		IR_dprintk(1, "Protocol not specified\n");
		ret = -EINVAL;
		goto out;
	}

	if (dev->change_protocol) {
		rc = dev->change_protocol(dev, type);
		if (rc < 0) {
			IR_dprintk(1, "Error setting protocols to 0x%llx\n",
				   (long long)type);
			ret = -EINVAL;
			goto out;
		}
	}

	if (dev->driver_type == RC_DRIVER_SCANCODE) {
		spin_lock_irqsave(&dev->rc_map.lock, flags);
		dev->rc_map.rc_type = type;
		spin_unlock_irqrestore(&dev->rc_map.lock, flags);
	} else {
		dev->raw->enabled_protocols = type;
	}

	IR_dprintk(1, "Current protocol(s): 0x%llx\n",
		   (long long)type);

	ret = len;

out:
	mutex_unlock(&dev->lock);
	return ret;
}

static void rc_dev_release(struct device *device)
{
}

#define ADD_HOTPLUG_VAR(fmt, val...)					\
	do {								\
		int err = add_uevent_var(env, fmt, val);		\
		if (err)						\
			return err;					\
	} while (0)

static int rc_dev_uevent(struct device *device, struct kobj_uevent_env *env)
{
	struct rc_dev *dev = to_rc_dev(device);

	if (!dev || !dev->input_dev)
		return -ENODEV;

	if (dev->rc_map.name)
		ADD_HOTPLUG_VAR("NAME=%s", dev->rc_map.name);
	if (dev->driver_name)
		ADD_HOTPLUG_VAR("DRV_NAME=%s", dev->driver_name);

	return 0;
}

/*
 * Static device attribute struct with the sysfs attributes for IR's
 */
static DEVICE_ATTR(protocols, S_IRUGO | S_IWUSR,
		   show_protocols, store_protocols);

static struct attribute *rc_dev_attrs[] = {
	&dev_attr_protocols.attr,
	NULL,
};

static struct attribute_group rc_dev_attr_grp = {
	.attrs	= rc_dev_attrs,
};

static const struct attribute_group *rc_dev_attr_groups[] = {
	&rc_dev_attr_grp,
	NULL
};

static struct device_type rc_dev_type = {
	.groups		= rc_dev_attr_groups,
	.release	= rc_dev_release,
	.uevent		= rc_dev_uevent,
};

struct rc_dev *rc_allocate_device(void)
{
	struct rc_dev *dev;

	dev = kzalloc(sizeof(*dev), GFP_KERNEL);
	if (!dev)
		return NULL;

	dev->input_dev = input_allocate_device();
	if (!dev->input_dev) {
		kfree(dev);
		return NULL;
	}

	dev->input_dev->getkeycode = ir_getkeycode;
	dev->input_dev->setkeycode = ir_setkeycode;
	input_set_drvdata(dev->input_dev, dev);

	spin_lock_init(&dev->rc_map.lock);
	spin_lock_init(&dev->keylock);
	mutex_init(&dev->lock);
	setup_timer(&dev->timer_keyup, ir_timer_keyup, (unsigned long)dev);

	dev->dev.type = &rc_dev_type;
	dev->dev.class = &ir_input_class;
	device_initialize(&dev->dev);

	__module_get(THIS_MODULE);
	return dev;
}
EXPORT_SYMBOL_GPL(rc_allocate_device);

void rc_free_device(struct rc_dev *dev)
{
	if (!dev)
		return;

	if (dev->input_dev)
		input_free_device(dev->input_dev);

	put_device(&dev->dev);

	kfree(dev);
	module_put(THIS_MODULE);
}
EXPORT_SYMBOL_GPL(rc_free_device);

int rc_register_device(struct rc_dev *dev)
{
	static bool raw_init = false; /* raw decoders loaded? */
	static atomic_t devno = ATOMIC_INIT(0);
	struct rc_map *rc_map;
	const char *path;
	int rc;

	if (!dev || !dev->map_name)
		return -EINVAL;

	rc_map = rc_map_get(dev->map_name);
	if (!rc_map)
		rc_map = rc_map_get(RC_MAP_EMPTY);
	if (!rc_map || !rc_map->scan || rc_map->size == 0)
		return -EINVAL;

	set_bit(EV_KEY, dev->input_dev->evbit);
	set_bit(EV_REP, dev->input_dev->evbit);
	set_bit(EV_MSC, dev->input_dev->evbit);
	set_bit(MSC_SCAN, dev->input_dev->mscbit);
	if (dev->open)
		dev->input_dev->open = ir_open;
	if (dev->close)
		dev->input_dev->close = ir_close;

	/*
	 * Take the lock here, as the device sysfs node will appear
	 * when device_add() is called, which may trigger an ir-keytable udev
	 * rule, which will in turn call show_protocols and access either
	 * dev->rc_map.rc_type or dev->raw->enabled_protocols before it has
	 * been initialized.
	 */
	mutex_lock(&dev->lock);

	dev->devno = (unsigned long)(atomic_inc_return(&devno) - 1);
	dev_set_name(&dev->dev, "rc%ld", dev->devno);
	dev_set_drvdata(&dev->dev, dev);
	rc = device_add(&dev->dev);
	if (rc)
		goto out_unlock;

	rc = ir_setkeytable(dev, rc_map);
	if (rc)
		goto out_dev;

	dev->input_dev->dev.parent = &dev->dev;
	memcpy(&dev->input_dev->id, &dev->input_id, sizeof(dev->input_id));
	dev->input_dev->phys = dev->input_phys;
	dev->input_dev->name = dev->input_name;
	rc = input_register_device(dev->input_dev);
	if (rc)
		goto out_table;

	/*
	 * Default delay of 250ms is too short for some protocols, especially
	 * since the timeout is currently set to 250ms. Increase it to 500ms,
	 * to avoid wrong repetition of the keycodes. Note that this must be
	 * set after the call to input_register_device().
	 */
	dev->input_dev->rep[REP_DELAY] = 500;

	/*
	 * As a repeat event on protocols like RC-5 and NEC take as long as
	 * 110/114ms, using 33ms as a repeat period is not the right thing
	 * to do.
	 */
	dev->input_dev->rep[REP_PERIOD] = 125;

	path = kobject_get_path(&dev->dev.kobj, GFP_KERNEL);
	printk(KERN_INFO "%s: %s as %s\n",
		dev_name(&dev->dev),
		dev->input_name ? dev->input_name : "Unspecified device",
		path ? path : "N/A");
	kfree(path);

	if (dev->driver_type == RC_DRIVER_IR_RAW) {
		/* Load raw decoders, if they aren't already */
		if (!raw_init) {
			IR_dprintk(1, "Loading raw decoders\n");
			ir_raw_init();
			raw_init = true;
		}
		rc = ir_raw_event_register(dev);
		if (rc < 0)
			goto out_input;
	}

	if (dev->change_protocol) {
		rc = dev->change_protocol(dev, rc_map->rc_type);
		if (rc < 0)
			goto out_raw;
	}

	mutex_unlock(&dev->lock);

	IR_dprintk(1, "Registered rc%ld (driver: %s, remote: %s, mode %s)\n",
		   dev->devno,
		   dev->driver_name ? dev->driver_name : "unknown",
		   rc_map->name ? rc_map->name : "unknown",
		   dev->driver_type == RC_DRIVER_IR_RAW ? "raw" : "cooked");

	return 0;

out_raw:
	if (dev->driver_type == RC_DRIVER_IR_RAW)
		ir_raw_event_unregister(dev);
out_input:
	input_unregister_device(dev->input_dev);
	dev->input_dev = NULL;
out_table:
	ir_free_table(&dev->rc_map);
out_dev:
	device_del(&dev->dev);
out_unlock:
	mutex_unlock(&dev->lock);
	return rc;
}
EXPORT_SYMBOL_GPL(rc_register_device);

void rc_unregister_device(struct rc_dev *dev)
{
	if (!dev)
		return;

	del_timer_sync(&dev->timer_keyup);

	if (dev->driver_type == RC_DRIVER_IR_RAW)
		ir_raw_event_unregister(dev);

	/* Freeing the table should also call the stop callback */
	ir_free_table(&dev->rc_map);
	IR_dprintk(1, "Freed keycode table\n");

	input_unregister_device(dev->input_dev);
	dev->input_dev = NULL;

	device_del(&dev->dev);

	rc_free_device(dev);
}

EXPORT_SYMBOL_GPL(rc_unregister_device);

/*
 * Init/exit code for the module. Basically, creates/removes /sys/class/rc
 */

static int __init rc_core_init(void)
{
	int rc = class_register(&ir_input_class);
	if (rc) {
		printk(KERN_ERR "rc_core: unable to register rc class\n");
		return rc;
	}

	rc_map_register(&empty_map);

	return 0;
}

static void __exit rc_core_exit(void)
{
	class_unregister(&ir_input_class);
	rc_map_unregister(&empty_map);
}

module_init(rc_core_init);
module_exit(rc_core_exit);

int rc_core_debug;    /* ir_debug level (0,1,2) */
EXPORT_SYMBOL_GPL(rc_core_debug);
module_param_named(debug, rc_core_debug, int, 0644);

MODULE_AUTHOR("Mauro Carvalho Chehab <mchehab@redhat.com>");
MODULE_LICENSE("GPL");<|MERGE_RESOLUTION|>--- conflicted
+++ resolved
@@ -778,15 +778,10 @@
 	} else if (dev->raw) {
 		enabled = dev->raw->enabled_protocols;
 		allowed = ir_raw_get_allowed_protocols();
-<<<<<<< HEAD
-	} else
-		return -ENODEV;
-=======
 	} else {
 		mutex_unlock(&dev->lock);
 		return -ENODEV;
 	}
->>>>>>> f8f24e66
 
 	IR_dprintk(1, "allowed - 0x%llx, enabled - 0x%llx\n",
 		   (long long)allowed,
