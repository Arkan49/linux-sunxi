# SPDX-License-Identifier: GPL-2.0
#
# Makefile for the bus drivers.
#

# Interconnect bus drivers for ARM platforms
obj-$(CONFIG_ARM_CCI)		+= arm-cci.o
<<<<<<< HEAD
=======
obj-$(CONFIG_ARM_CCN)		+= arm-ccn.o

obj-$(CONFIG_HISILICON_LPC)	+= hisi_lpc.o
>>>>>>> 5f764419
obj-$(CONFIG_BRCMSTB_GISB_ARB)	+= brcmstb_gisb.o

# DPAA2 fsl-mc bus
obj-$(CONFIG_FSL_MC_BUS)	+= fsl-mc/

obj-$(CONFIG_IMX_WEIM)		+= imx-weim.o
obj-$(CONFIG_MIPS_CDMM)		+= mips_cdmm.o
obj-$(CONFIG_MVEBU_MBUS) 	+= mvebu-mbus.o

# Interconnect bus driver for OMAP SoCs.
obj-$(CONFIG_OMAP_INTERCONNECT)	+= omap_l3_smx.o omap_l3_noc.o

obj-$(CONFIG_OMAP_OCP2SCP)	+= omap-ocp2scp.o
obj-$(CONFIG_QCOM_EBI2)		+= qcom-ebi2.o
obj-$(CONFIG_SUNXI_RSB)		+= sunxi-rsb.o
obj-$(CONFIG_SIMPLE_PM_BUS)	+= simple-pm-bus.o
obj-$(CONFIG_TEGRA_ACONNECT)	+= tegra-aconnect.o
obj-$(CONFIG_TEGRA_GMI)		+= tegra-gmi.o
obj-$(CONFIG_TI_SYSC)		+= ti-sysc.o
obj-$(CONFIG_TS_NBUS)		+= ts-nbus.o
obj-$(CONFIG_UNIPHIER_SYSTEM_BUS)	+= uniphier-system-bus.o
obj-$(CONFIG_VEXPRESS_CONFIG)	+= vexpress-config.o

obj-$(CONFIG_DA8XX_MSTPRI)	+= da8xx-mstpri.o<|MERGE_RESOLUTION|>--- conflicted
+++ resolved
@@ -5,12 +5,8 @@
 
 # Interconnect bus drivers for ARM platforms
 obj-$(CONFIG_ARM_CCI)		+= arm-cci.o
-<<<<<<< HEAD
-=======
-obj-$(CONFIG_ARM_CCN)		+= arm-ccn.o
 
 obj-$(CONFIG_HISILICON_LPC)	+= hisi_lpc.o
->>>>>>> 5f764419
 obj-$(CONFIG_BRCMSTB_GISB_ARB)	+= brcmstb_gisb.o
 
 # DPAA2 fsl-mc bus
