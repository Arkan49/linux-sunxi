--- conflicted
+++ resolved
@@ -411,17 +411,12 @@
 
 	if (adev->wakeup.flags.notifier_present) {
 		pm_wakeup_ws_event(adev->wakeup.ws, 0, acpi_s2idle_wakeup());
-<<<<<<< HEAD
-		if (adev->wakeup.context.func)
-			adev->wakeup.context.func(&adev->wakeup.context);
-=======
 		if (adev->wakeup.context.func) {
 			acpi_handle_debug(handle, "Running %pF for %s\n",
 					  adev->wakeup.context.func,
 					  dev_name(adev->wakeup.context.dev));
 			adev->wakeup.context.func(&adev->wakeup.context);
 		}
->>>>>>> bb176f67
 	}
 
 	mutex_unlock(&acpi_pm_notifier_lock);
@@ -704,25 +699,6 @@
 
 	mutex_lock(&acpi_wakeup_lock);
 
-<<<<<<< HEAD
-		if (adev->wakeup.flags.enabled)
-			return 0;
-
-		error = acpi_enable_wakeup_device_power(adev, target_state);
-		if (error)
-			return error;
-
-		res = acpi_enable_gpe(wakeup->gpe_device, wakeup->gpe_number);
-		if (ACPI_FAILURE(res)) {
-			acpi_disable_wakeup_device_power(adev);
-			return -EIO;
-		}
-		adev->wakeup.flags.enabled = 1;
-	} else if (adev->wakeup.flags.enabled) {
-		acpi_disable_gpe(wakeup->gpe_device, wakeup->gpe_number);
-		acpi_disable_wakeup_device_power(adev);
-		adev->wakeup.flags.enabled = 0;
-=======
 	if (wakeup->enable_count >= max_count)
 		goto out;
 
@@ -738,7 +714,6 @@
 		acpi_disable_wakeup_device_power(adev);
 		error = -EIO;
 		goto out;
->>>>>>> bb176f67
 	}
 
 inc:
@@ -750,13 +725,6 @@
 }
 
 /**
-<<<<<<< HEAD
- * acpi_pm_set_device_wakeup - Enable/disable remote wakeup for given device.
- * @dev: Device to enable/disable to generate wakeup events.
- * @enable: Whether to enable or disable the wakeup functionality.
- */
-int acpi_pm_set_device_wakeup(struct device *dev, bool enable)
-=======
  * acpi_device_wakeup_enable - Enable wakeup functionality for device.
  * @adev: ACPI device to enable wakeup functionality for.
  * @target_state: State the system is transitioning into.
@@ -802,7 +770,6 @@
 
 static int __acpi_pm_set_device_wakeup(struct device *dev, bool enable,
 				       int max_count)
->>>>>>> bb176f67
 {
 	struct acpi_device *adev;
 	int error;
@@ -816,15 +783,6 @@
 	if (!acpi_device_can_wakeup(adev))
 		return -EINVAL;
 
-<<<<<<< HEAD
-	error = acpi_device_wakeup(adev, acpi_target_system_state(), enable);
-	if (!error)
-		dev_dbg(dev, "Wakeup %s by ACPI\n", enable ? "enabled" : "disabled");
-
-	return error;
-}
-EXPORT_SYMBOL(acpi_pm_set_device_wakeup);
-=======
 	if (!enable) {
 		acpi_device_wakeup_disable(adev);
 		dev_dbg(dev, "Wakeup disabled by ACPI\n");
@@ -860,7 +818,6 @@
 	return __acpi_pm_set_device_wakeup(dev, enable, INT_MAX);
 }
 EXPORT_SYMBOL_GPL(acpi_pm_set_bridge_wakeup);
->>>>>>> bb176f67
 
 /**
  * acpi_dev_pm_low_power - Put ACPI device into a low-power state.
