--- conflicted
+++ resolved
@@ -330,21 +330,6 @@
 		}
 	}
 
-<<<<<<< HEAD
-	/* Hold PHYs in reset while initializing EHCI controller */
-	if (pdata->phy_reset) {
-		if (gpio_is_valid(pdata->reset_gpio_port[0]))
-			gpio_set_value_cansleep(pdata->reset_gpio_port[0], 0);
-
-		if (gpio_is_valid(pdata->reset_gpio_port[1]))
-			gpio_set_value_cansleep(pdata->reset_gpio_port[1], 0);
-
-		/* Hold the PHY in RESET for enough time till DIR is high */
-		udelay(10);
-	}
-
-=======
->>>>>>> 1a49e2ac
 	pm_runtime_enable(dev);
 	pm_runtime_get_sync(dev);
 
@@ -360,58 +345,12 @@
 	ehci_write(regs, EHCI_INSNREG04,
 				EHCI_INSNREG04_DISABLE_UNSUSPEND);
 
-<<<<<<< HEAD
-	/* Soft reset the PHY using PHY reset command over ULPI */
-	if (pdata->port_mode[0] == OMAP_EHCI_PORT_MODE_PHY)
-		omap_ehci_soft_phy_reset(pdev, 0);
-	if (pdata->port_mode[1] == OMAP_EHCI_PORT_MODE_PHY)
-		omap_ehci_soft_phy_reset(pdev, 1);
-
-	omap_ehci = hcd_to_ehci(hcd);
-	omap_ehci->sbrn = 0x20;
-
-	/* we know this is the memory we want, no need to ioremap again */
-	omap_ehci->caps = hcd->regs;
-	omap_ehci->regs = hcd->regs
-		+ HC_LENGTH(ehci, readl(&omap_ehci->caps->hc_capbase));
-
-	dbg_hcs_params(omap_ehci, "reset");
-	dbg_hcc_params(omap_ehci, "reset");
-
-	/* cache this readonly data; minimize chip reads */
-	omap_ehci->hcs_params = readl(&omap_ehci->caps->hcs_params);
-
-	ehci_reset(omap_ehci);
-	ret = usb_add_hcd(hcd, irq, IRQF_SHARED);
-	if (ret) {
-		dev_err(dev, "failed to add hcd with err %d\n", ret);
-		goto err_add_hcd;
-	}
-
-	if (pdata->phy_reset) {
-		/* Hold the PHY in RESET for enough time till
-		 * PHY is settled and ready
-		 */
-		udelay(10);
-
-		if (gpio_is_valid(pdata->reset_gpio_port[0]))
-			gpio_set_value_cansleep(pdata->reset_gpio_port[0], 1);
-
-		if (gpio_is_valid(pdata->reset_gpio_port[1]))
-			gpio_set_value_cansleep(pdata->reset_gpio_port[1], 1);
-	}
-
-	/* root ports should always stay powered */
-	ehci_port_power(omap_ehci, 1);
-
-=======
 	ret = usb_add_hcd(hcd, irq, IRQF_SHARED);
 	if (ret) {
 		dev_err(dev, "failed to add hcd with err %d\n", ret);
 		goto err_pm_runtime;
 	}
 
->>>>>>> 1a49e2ac
 	/* get clocks */
 	utmi_p1_fck = clk_get(dev, "utmi_p1_gfclk");
 	if (IS_ERR(utmi_p1_fck)) {
