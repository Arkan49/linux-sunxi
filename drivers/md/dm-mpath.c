/*
 * Copyright (C) 2003 Sistina Software Limited.
 * Copyright (C) 2004-2005 Red Hat, Inc. All rights reserved.
 *
 * This file is released under the GPL.
 */

#include <linux/device-mapper.h>

#include "dm-rq.h"
#include "dm-bio-record.h"
#include "dm-path-selector.h"
#include "dm-uevent.h"

#include <linux/blkdev.h>
#include <linux/ctype.h>
#include <linux/init.h>
#include <linux/mempool.h>
#include <linux/module.h>
#include <linux/pagemap.h>
#include <linux/slab.h>
#include <linux/time.h>
#include <linux/workqueue.h>
#include <linux/delay.h>
#include <scsi/scsi_dh.h>
#include <linux/atomic.h>
#include <linux/blk-mq.h>

#define DM_MSG_PREFIX "multipath"
#define DM_PG_INIT_DELAY_MSECS 2000
#define DM_PG_INIT_DELAY_DEFAULT ((unsigned) -1)

/* Path properties */
struct pgpath {
	struct list_head list;

	struct priority_group *pg;	/* Owning PG */
	unsigned fail_count;		/* Cumulative failure count */

	struct dm_path path;
	struct delayed_work activate_path;

	bool is_active:1;		/* Path status */
};

#define path_to_pgpath(__pgp) container_of((__pgp), struct pgpath, path)

/*
 * Paths are grouped into Priority Groups and numbered from 1 upwards.
 * Each has a path selector which controls which path gets used.
 */
struct priority_group {
	struct list_head list;

	struct multipath *m;		/* Owning multipath instance */
	struct path_selector ps;

	unsigned pg_num;		/* Reference number */
	unsigned nr_pgpaths;		/* Number of paths in PG */
	struct list_head pgpaths;

	bool bypassed:1;		/* Temporarily bypass this PG? */
};

/* Multipath context */
struct multipath {
	unsigned long flags;		/* Multipath state flags */

	spinlock_t lock;
	enum dm_queue_mode queue_mode;

	struct pgpath *current_pgpath;
	struct priority_group *current_pg;
	struct priority_group *next_pg;	/* Switch to this PG if set */

	atomic_t nr_valid_paths;	/* Total number of usable paths */
	unsigned nr_priority_groups;
	struct list_head priority_groups;

	const char *hw_handler_name;
	char *hw_handler_params;
	wait_queue_head_t pg_init_wait;	/* Wait for pg_init completion */
	unsigned pg_init_retries;	/* Number of times to retry pg_init */
	unsigned pg_init_delay_msecs;	/* Number of msecs before pg_init retry */
	atomic_t pg_init_in_progress;	/* Only one pg_init allowed at once */
	atomic_t pg_init_count;		/* Number of times pg_init called */

	struct mutex work_mutex;
	struct work_struct trigger_event;
	struct dm_target *ti;

	struct work_struct process_queued_bios;
	struct bio_list queued_bios;
};

/*
 * Context information attached to each io we process.
 */
struct dm_mpath_io {
	struct pgpath *pgpath;
	size_t nr_bytes;
};

typedef int (*action_fn) (struct pgpath *pgpath);

static struct workqueue_struct *kmultipathd, *kmpath_handlerd;
static void trigger_event(struct work_struct *work);
static void activate_or_offline_path(struct pgpath *pgpath);
static void activate_path_work(struct work_struct *work);
static void process_queued_bios(struct work_struct *work);

/*-----------------------------------------------
 * Multipath state flags.
 *-----------------------------------------------*/

#define MPATHF_QUEUE_IO 0			/* Must we queue all I/O? */
#define MPATHF_QUEUE_IF_NO_PATH 1		/* Queue I/O if last path fails? */
#define MPATHF_SAVED_QUEUE_IF_NO_PATH 2		/* Saved state during suspension */
#define MPATHF_RETAIN_ATTACHED_HW_HANDLER 3	/* If there's already a hw_handler present, don't change it. */
#define MPATHF_PG_INIT_DISABLED 4		/* pg_init is not currently allowed */
#define MPATHF_PG_INIT_REQUIRED 5		/* pg_init needs calling? */
#define MPATHF_PG_INIT_DELAY_RETRY 6		/* Delay pg_init retry? */

/*-----------------------------------------------
 * Allocation routines
 *-----------------------------------------------*/

static struct pgpath *alloc_pgpath(void)
{
	struct pgpath *pgpath = kzalloc(sizeof(*pgpath), GFP_KERNEL);

	if (!pgpath)
		return NULL;

	pgpath->is_active = true;

	return pgpath;
}

static void free_pgpath(struct pgpath *pgpath)
{
	kfree(pgpath);
}

static struct priority_group *alloc_priority_group(void)
{
	struct priority_group *pg;

	pg = kzalloc(sizeof(*pg), GFP_KERNEL);

	if (pg)
		INIT_LIST_HEAD(&pg->pgpaths);

	return pg;
}

static void free_pgpaths(struct list_head *pgpaths, struct dm_target *ti)
{
	struct pgpath *pgpath, *tmp;

	list_for_each_entry_safe(pgpath, tmp, pgpaths, list) {
		list_del(&pgpath->list);
		dm_put_device(ti, pgpath->path.dev);
		free_pgpath(pgpath);
	}
}

static void free_priority_group(struct priority_group *pg,
				struct dm_target *ti)
{
	struct path_selector *ps = &pg->ps;

	if (ps->type) {
		ps->type->destroy(ps);
		dm_put_path_selector(ps->type);
	}

	free_pgpaths(&pg->pgpaths, ti);
	kfree(pg);
}

static struct multipath *alloc_multipath(struct dm_target *ti)
{
	struct multipath *m;

	m = kzalloc(sizeof(*m), GFP_KERNEL);
	if (m) {
		INIT_LIST_HEAD(&m->priority_groups);
		spin_lock_init(&m->lock);
		atomic_set(&m->nr_valid_paths, 0);
		INIT_WORK(&m->trigger_event, trigger_event);
		mutex_init(&m->work_mutex);

		m->queue_mode = DM_TYPE_NONE;

		m->ti = ti;
		ti->private = m;
	}

	return m;
}

static int alloc_multipath_stage2(struct dm_target *ti, struct multipath *m)
{
	if (m->queue_mode == DM_TYPE_NONE) {
		/*
		 * Default to request-based.
		 */
		if (dm_use_blk_mq(dm_table_get_md(ti->table)))
			m->queue_mode = DM_TYPE_MQ_REQUEST_BASED;
		else
			m->queue_mode = DM_TYPE_REQUEST_BASED;

	} else if (m->queue_mode == DM_TYPE_BIO_BASED) {
		INIT_WORK(&m->process_queued_bios, process_queued_bios);
		/*
		 * bio-based doesn't support any direct scsi_dh management;
		 * it just discovers if a scsi_dh is attached.
		 */
		set_bit(MPATHF_RETAIN_ATTACHED_HW_HANDLER, &m->flags);
	}

	dm_table_set_type(ti->table, m->queue_mode);

	/*
	 * Init fields that are only used when a scsi_dh is attached
	 * - must do this unconditionally (really doesn't hurt non-SCSI uses)
	 */
	set_bit(MPATHF_QUEUE_IO, &m->flags);
	atomic_set(&m->pg_init_in_progress, 0);
	atomic_set(&m->pg_init_count, 0);
	m->pg_init_delay_msecs = DM_PG_INIT_DELAY_DEFAULT;
	init_waitqueue_head(&m->pg_init_wait);

	return 0;
}

static void free_multipath(struct multipath *m)
{
	struct priority_group *pg, *tmp;

	list_for_each_entry_safe(pg, tmp, &m->priority_groups, list) {
		list_del(&pg->list);
		free_priority_group(pg, m->ti);
	}

	kfree(m->hw_handler_name);
	kfree(m->hw_handler_params);
	mutex_destroy(&m->work_mutex);
	kfree(m);
}

static struct dm_mpath_io *get_mpio(union map_info *info)
{
	return info->ptr;
}

static size_t multipath_per_bio_data_size(void)
{
	return sizeof(struct dm_mpath_io) + sizeof(struct dm_bio_details);
}

static struct dm_mpath_io *get_mpio_from_bio(struct bio *bio)
{
	return dm_per_bio_data(bio, multipath_per_bio_data_size());
}

static struct dm_bio_details *get_bio_details_from_mpio(struct dm_mpath_io *mpio)
{
	/* dm_bio_details is immediately after the dm_mpath_io in bio's per-bio-data */
	void *bio_details = mpio + 1;
	return bio_details;
}

static void multipath_init_per_bio_data(struct bio *bio, struct dm_mpath_io **mpio_p)
{
	struct dm_mpath_io *mpio = get_mpio_from_bio(bio);
	struct dm_bio_details *bio_details = get_bio_details_from_mpio(mpio);

	mpio->nr_bytes = bio->bi_iter.bi_size;
	mpio->pgpath = NULL;
	*mpio_p = mpio;

	dm_bio_record(bio_details, bio);
}

/*-----------------------------------------------
 * Path selection
 *-----------------------------------------------*/

static int __pg_init_all_paths(struct multipath *m)
{
	struct pgpath *pgpath;
	unsigned long pg_init_delay = 0;

	lockdep_assert_held(&m->lock);

	if (atomic_read(&m->pg_init_in_progress) || test_bit(MPATHF_PG_INIT_DISABLED, &m->flags))
		return 0;

	atomic_inc(&m->pg_init_count);
	clear_bit(MPATHF_PG_INIT_REQUIRED, &m->flags);

	/* Check here to reset pg_init_required */
	if (!m->current_pg)
		return 0;

	if (test_bit(MPATHF_PG_INIT_DELAY_RETRY, &m->flags))
		pg_init_delay = msecs_to_jiffies(m->pg_init_delay_msecs != DM_PG_INIT_DELAY_DEFAULT ?
						 m->pg_init_delay_msecs : DM_PG_INIT_DELAY_MSECS);
	list_for_each_entry(pgpath, &m->current_pg->pgpaths, list) {
		/* Skip failed paths */
		if (!pgpath->is_active)
			continue;
		if (queue_delayed_work(kmpath_handlerd, &pgpath->activate_path,
				       pg_init_delay))
			atomic_inc(&m->pg_init_in_progress);
	}
	return atomic_read(&m->pg_init_in_progress);
}

static int pg_init_all_paths(struct multipath *m)
{
	int ret;
	unsigned long flags;

	spin_lock_irqsave(&m->lock, flags);
	ret = __pg_init_all_paths(m);
	spin_unlock_irqrestore(&m->lock, flags);

	return ret;
}

static void __switch_pg(struct multipath *m, struct priority_group *pg)
{
	m->current_pg = pg;

	/* Must we initialise the PG first, and queue I/O till it's ready? */
	if (m->hw_handler_name) {
		set_bit(MPATHF_PG_INIT_REQUIRED, &m->flags);
		set_bit(MPATHF_QUEUE_IO, &m->flags);
	} else {
		clear_bit(MPATHF_PG_INIT_REQUIRED, &m->flags);
		clear_bit(MPATHF_QUEUE_IO, &m->flags);
	}

	atomic_set(&m->pg_init_count, 0);
}

static struct pgpath *choose_path_in_pg(struct multipath *m,
					struct priority_group *pg,
					size_t nr_bytes)
{
	unsigned long flags;
	struct dm_path *path;
	struct pgpath *pgpath;

	path = pg->ps.type->select_path(&pg->ps, nr_bytes);
	if (!path)
		return ERR_PTR(-ENXIO);

	pgpath = path_to_pgpath(path);

	if (unlikely(READ_ONCE(m->current_pg) != pg)) {
		/* Only update current_pgpath if pg changed */
		spin_lock_irqsave(&m->lock, flags);
		m->current_pgpath = pgpath;
		__switch_pg(m, pg);
		spin_unlock_irqrestore(&m->lock, flags);
	}

	return pgpath;
}

static struct pgpath *choose_pgpath(struct multipath *m, size_t nr_bytes)
{
	unsigned long flags;
	struct priority_group *pg;
	struct pgpath *pgpath;
	unsigned bypassed = 1;

	if (!atomic_read(&m->nr_valid_paths)) {
		clear_bit(MPATHF_QUEUE_IO, &m->flags);
		goto failed;
	}

	/* Were we instructed to switch PG? */
	if (READ_ONCE(m->next_pg)) {
		spin_lock_irqsave(&m->lock, flags);
		pg = m->next_pg;
		if (!pg) {
			spin_unlock_irqrestore(&m->lock, flags);
			goto check_current_pg;
		}
		m->next_pg = NULL;
		spin_unlock_irqrestore(&m->lock, flags);
		pgpath = choose_path_in_pg(m, pg, nr_bytes);
		if (!IS_ERR_OR_NULL(pgpath))
			return pgpath;
	}

	/* Don't change PG until it has no remaining paths */
check_current_pg:
	pg = READ_ONCE(m->current_pg);
	if (pg) {
		pgpath = choose_path_in_pg(m, pg, nr_bytes);
		if (!IS_ERR_OR_NULL(pgpath))
			return pgpath;
	}

	/*
	 * Loop through priority groups until we find a valid path.
	 * First time we skip PGs marked 'bypassed'.
	 * Second time we only try the ones we skipped, but set
	 * pg_init_delay_retry so we do not hammer controllers.
	 */
	do {
		list_for_each_entry(pg, &m->priority_groups, list) {
			if (pg->bypassed == !!bypassed)
				continue;
			pgpath = choose_path_in_pg(m, pg, nr_bytes);
			if (!IS_ERR_OR_NULL(pgpath)) {
				if (!bypassed)
					set_bit(MPATHF_PG_INIT_DELAY_RETRY, &m->flags);
				return pgpath;
			}
		}
	} while (bypassed--);

failed:
	spin_lock_irqsave(&m->lock, flags);
	m->current_pgpath = NULL;
	m->current_pg = NULL;
	spin_unlock_irqrestore(&m->lock, flags);

	return NULL;
}

/*
 * dm_report_EIO() is a macro instead of a function to make pr_debug()
 * report the function name and line number of the function from which
 * it has been invoked.
 */
#define dm_report_EIO(m)						\
do {									\
	struct mapped_device *md = dm_table_get_md((m)->ti->table);	\
									\
	pr_debug("%s: returning EIO; QIFNP = %d; SQIFNP = %d; DNFS = %d\n", \
		 dm_device_name(md),					\
		 test_bit(MPATHF_QUEUE_IF_NO_PATH, &(m)->flags),	\
		 test_bit(MPATHF_SAVED_QUEUE_IF_NO_PATH, &(m)->flags),	\
		 dm_noflush_suspending((m)->ti));			\
} while (0)

/*
 * Check whether bios must be queued in the device-mapper core rather
 * than here in the target.
 *
 * If MPATHF_QUEUE_IF_NO_PATH and MPATHF_SAVED_QUEUE_IF_NO_PATH hold
 * the same value then we are not between multipath_presuspend()
 * and multipath_resume() calls and we have no need to check
 * for the DMF_NOFLUSH_SUSPENDING flag.
 */
static bool __must_push_back(struct multipath *m, unsigned long flags)
{
	return ((test_bit(MPATHF_QUEUE_IF_NO_PATH, &flags) !=
		 test_bit(MPATHF_SAVED_QUEUE_IF_NO_PATH, &flags)) &&
		dm_noflush_suspending(m->ti));
}

/*
 * Following functions use READ_ONCE to get atomic access to
 * all m->flags to avoid taking spinlock
 */
static bool must_push_back_rq(struct multipath *m)
{
	unsigned long flags = READ_ONCE(m->flags);
	return test_bit(MPATHF_QUEUE_IF_NO_PATH, &flags) || __must_push_back(m, flags);
}

static bool must_push_back_bio(struct multipath *m)
{
	unsigned long flags = READ_ONCE(m->flags);
	return __must_push_back(m, flags);
}

/*
 * Map cloned requests (request-based multipath)
 */
static int multipath_clone_and_map(struct dm_target *ti, struct request *rq,
				   union map_info *map_context,
				   struct request **__clone)
{
	struct multipath *m = ti->private;
	size_t nr_bytes = blk_rq_bytes(rq);
	struct pgpath *pgpath;
	struct block_device *bdev;
	struct dm_mpath_io *mpio = get_mpio(map_context);
	struct request_queue *q;
	struct request *clone;

	/* Do we need to select a new pgpath? */
	pgpath = READ_ONCE(m->current_pgpath);
	if (!pgpath || !test_bit(MPATHF_QUEUE_IO, &m->flags))
		pgpath = choose_pgpath(m, nr_bytes);

	if (!pgpath) {
		if (must_push_back_rq(m))
			return DM_MAPIO_DELAY_REQUEUE;
		dm_report_EIO(m);	/* Failed */
		return DM_MAPIO_KILL;
	} else if (test_bit(MPATHF_QUEUE_IO, &m->flags) ||
		   test_bit(MPATHF_PG_INIT_REQUIRED, &m->flags)) {
		pg_init_all_paths(m);
		return DM_MAPIO_DELAY_REQUEUE;
	}

	mpio->pgpath = pgpath;
	mpio->nr_bytes = nr_bytes;

	bdev = pgpath->path.dev->bdev;
	q = bdev_get_queue(bdev);
	clone = blk_get_request(q, rq->cmd_flags | REQ_NOMERGE, GFP_ATOMIC);
	if (IS_ERR(clone)) {
		/* EBUSY, ENODEV or EWOULDBLOCK: requeue */
		if (blk_queue_dying(q)) {
			atomic_inc(&m->pg_init_in_progress);
			activate_or_offline_path(pgpath);
			return DM_MAPIO_DELAY_REQUEUE;
		}

		/*
		 * blk-mq's SCHED_RESTART can cover this requeue, so we
		 * needn't deal with it by DELAY_REQUEUE. More importantly,
		 * we have to return DM_MAPIO_REQUEUE so that blk-mq can
		 * get the queue busy feedback (via BLK_STS_RESOURCE),
		 * otherwise I/O merging can suffer.
		 */
		if (q->mq_ops)
			return DM_MAPIO_REQUEUE;
		else
			return DM_MAPIO_DELAY_REQUEUE;
	}
	clone->bio = clone->biotail = NULL;
	clone->rq_disk = bdev->bd_disk;
	clone->cmd_flags |= REQ_FAILFAST_TRANSPORT;
	*__clone = clone;

	if (pgpath->pg->ps.type->start_io)
		pgpath->pg->ps.type->start_io(&pgpath->pg->ps,
					      &pgpath->path,
					      nr_bytes);
	return DM_MAPIO_REMAPPED;
}

static void multipath_release_clone(struct request *clone)
{
	blk_put_request(clone);
}

/*
 * Map cloned bios (bio-based multipath)
 */

static struct pgpath *__map_bio(struct multipath *m, struct bio *bio)
{
	struct pgpath *pgpath;
	unsigned long flags;
	bool queue_io;

	/* Do we need to select a new pgpath? */
	pgpath = READ_ONCE(m->current_pgpath);
	queue_io = test_bit(MPATHF_QUEUE_IO, &m->flags);
	if (!pgpath || !queue_io)
		pgpath = choose_pgpath(m, bio->bi_iter.bi_size);

	if ((pgpath && queue_io) ||
	    (!pgpath && test_bit(MPATHF_QUEUE_IF_NO_PATH, &m->flags))) {
		/* Queue for the daemon to resubmit */
		spin_lock_irqsave(&m->lock, flags);
		bio_list_add(&m->queued_bios, bio);
		spin_unlock_irqrestore(&m->lock, flags);

		/* PG_INIT_REQUIRED cannot be set without QUEUE_IO */
		if (queue_io || test_bit(MPATHF_PG_INIT_REQUIRED, &m->flags))
			pg_init_all_paths(m);
		else if (!queue_io)
			queue_work(kmultipathd, &m->process_queued_bios);

		return ERR_PTR(-EAGAIN);
	}

	return pgpath;
}

static struct pgpath *__map_bio_fast(struct multipath *m, struct bio *bio)
{
	struct pgpath *pgpath;
	unsigned long flags;

	/* Do we need to select a new pgpath? */
	/*
	 * FIXME: currently only switching path if no path (due to failure, etc)
	 * - which negates the point of using a path selector
	 */
	pgpath = READ_ONCE(m->current_pgpath);
	if (!pgpath)
		pgpath = choose_pgpath(m, bio->bi_iter.bi_size);

	if (!pgpath) {
		if (test_bit(MPATHF_QUEUE_IF_NO_PATH, &m->flags)) {
			/* Queue for the daemon to resubmit */
			spin_lock_irqsave(&m->lock, flags);
			bio_list_add(&m->queued_bios, bio);
			spin_unlock_irqrestore(&m->lock, flags);
			queue_work(kmultipathd, &m->process_queued_bios);

			return ERR_PTR(-EAGAIN);
		}
		return NULL;
	}

	return pgpath;
}

static int __multipath_map_bio(struct multipath *m, struct bio *bio,
			       struct dm_mpath_io *mpio)
{
	struct pgpath *pgpath;

	if (!m->hw_handler_name)
		pgpath = __map_bio_fast(m, bio);
	else
		pgpath = __map_bio(m, bio);

	if (IS_ERR(pgpath))
		return DM_MAPIO_SUBMITTED;

	if (!pgpath) {
		if (must_push_back_bio(m))
			return DM_MAPIO_REQUEUE;
		dm_report_EIO(m);
		return DM_MAPIO_KILL;
	}

	mpio->pgpath = pgpath;

	bio->bi_status = 0;
	bio_set_dev(bio, pgpath->path.dev->bdev);
	bio->bi_opf |= REQ_FAILFAST_TRANSPORT;

	if (pgpath->pg->ps.type->start_io)
		pgpath->pg->ps.type->start_io(&pgpath->pg->ps,
					      &pgpath->path,
					      mpio->nr_bytes);
	return DM_MAPIO_REMAPPED;
}

static int multipath_map_bio(struct dm_target *ti, struct bio *bio)
{
	struct multipath *m = ti->private;
	struct dm_mpath_io *mpio = NULL;

	multipath_init_per_bio_data(bio, &mpio);
	return __multipath_map_bio(m, bio, mpio);
}

static void process_queued_io_list(struct multipath *m)
{
	if (m->queue_mode == DM_TYPE_MQ_REQUEST_BASED)
		dm_mq_kick_requeue_list(dm_table_get_md(m->ti->table));
	else if (m->queue_mode == DM_TYPE_BIO_BASED)
		queue_work(kmultipathd, &m->process_queued_bios);
}

static void process_queued_bios(struct work_struct *work)
{
	int r;
	unsigned long flags;
	struct bio *bio;
	struct bio_list bios;
	struct blk_plug plug;
	struct multipath *m =
		container_of(work, struct multipath, process_queued_bios);

	bio_list_init(&bios);

	spin_lock_irqsave(&m->lock, flags);

	if (bio_list_empty(&m->queued_bios)) {
		spin_unlock_irqrestore(&m->lock, flags);
		return;
	}

	bio_list_merge(&bios, &m->queued_bios);
	bio_list_init(&m->queued_bios);

	spin_unlock_irqrestore(&m->lock, flags);

	blk_start_plug(&plug);
	while ((bio = bio_list_pop(&bios))) {
		struct dm_mpath_io *mpio = get_mpio_from_bio(bio);
		dm_bio_restore(get_bio_details_from_mpio(mpio), bio);
		r = __multipath_map_bio(m, bio, mpio);
		switch (r) {
		case DM_MAPIO_KILL:
			bio->bi_status = BLK_STS_IOERR;
			bio_endio(bio);
			break;
		case DM_MAPIO_REQUEUE:
			bio->bi_status = BLK_STS_DM_REQUEUE;
			bio_endio(bio);
			break;
		case DM_MAPIO_REMAPPED:
			generic_make_request(bio);
			break;
		case 0:
			break;
		default:
			WARN_ONCE(true, "__multipath_map_bio() returned %d\n", r);
		}
	}
	blk_finish_plug(&plug);
}

/*
 * If we run out of usable paths, should we queue I/O or error it?
 */
static int queue_if_no_path(struct multipath *m, bool queue_if_no_path,
			    bool save_old_value)
{
	unsigned long flags;

	spin_lock_irqsave(&m->lock, flags);
	assign_bit(MPATHF_SAVED_QUEUE_IF_NO_PATH, &m->flags,
		   (save_old_value && test_bit(MPATHF_QUEUE_IF_NO_PATH, &m->flags)) ||
		   (!save_old_value && queue_if_no_path));
	assign_bit(MPATHF_QUEUE_IF_NO_PATH, &m->flags, queue_if_no_path);
	spin_unlock_irqrestore(&m->lock, flags);

	if (!queue_if_no_path) {
		dm_table_run_md_queue_async(m->ti->table);
		process_queued_io_list(m);
	}

	return 0;
}

/*
 * An event is triggered whenever a path is taken out of use.
 * Includes path failure and PG bypass.
 */
static void trigger_event(struct work_struct *work)
{
	struct multipath *m =
		container_of(work, struct multipath, trigger_event);

	dm_table_event(m->ti->table);
}

/*-----------------------------------------------------------------
 * Constructor/argument parsing:
 * <#multipath feature args> [<arg>]*
 * <#hw_handler args> [hw_handler [<arg>]*]
 * <#priority groups>
 * <initial priority group>
 *     [<selector> <#selector args> [<arg>]*
 *      <#paths> <#per-path selector args>
 *         [<path> [<arg>]* ]+ ]+
 *---------------------------------------------------------------*/
static int parse_path_selector(struct dm_arg_set *as, struct priority_group *pg,
			       struct dm_target *ti)
{
	int r;
	struct path_selector_type *pst;
	unsigned ps_argc;

	static const struct dm_arg _args[] = {
		{0, 1024, "invalid number of path selector args"},
	};

	pst = dm_get_path_selector(dm_shift_arg(as));
	if (!pst) {
		ti->error = "unknown path selector type";
		return -EINVAL;
	}

	r = dm_read_arg_group(_args, as, &ps_argc, &ti->error);
	if (r) {
		dm_put_path_selector(pst);
		return -EINVAL;
	}

	r = pst->create(&pg->ps, ps_argc, as->argv);
	if (r) {
		dm_put_path_selector(pst);
		ti->error = "path selector constructor failed";
		return r;
	}

	pg->ps.type = pst;
	dm_consume_args(as, ps_argc);

	return 0;
}

static int setup_scsi_dh(struct block_device *bdev, struct multipath *m,
			 const char *attached_handler_name, char **error)
{
	struct request_queue *q = bdev_get_queue(bdev);
	int r;

	if (test_bit(MPATHF_RETAIN_ATTACHED_HW_HANDLER, &m->flags)) {
retain:
		if (attached_handler_name) {
			/*
			 * Clear any hw_handler_params associated with a
			 * handler that isn't already attached.
			 */
			if (m->hw_handler_name && strcmp(attached_handler_name, m->hw_handler_name)) {
				kfree(m->hw_handler_params);
				m->hw_handler_params = NULL;
			}

			/*
			 * Reset hw_handler_name to match the attached handler
			 *
			 * NB. This modifies the table line to show the actual
			 * handler instead of the original table passed in.
			 */
			kfree(m->hw_handler_name);
			m->hw_handler_name = attached_handler_name;
		}
	}

	if (m->hw_handler_name) {
		r = scsi_dh_attach(q, m->hw_handler_name);
		if (r == -EBUSY) {
			char b[BDEVNAME_SIZE];

			printk(KERN_INFO "dm-mpath: retaining handler on device %s\n",
			       bdevname(bdev, b));
			goto retain;
		}
		if (r < 0) {
			*error = "error attaching hardware handler";
			return r;
		}

		if (m->hw_handler_params) {
			r = scsi_dh_set_params(q, m->hw_handler_params);
			if (r < 0) {
				*error = "unable to set hardware handler parameters";
				return r;
			}
		}
	}

	return 0;
}

static struct pgpath *parse_path(struct dm_arg_set *as, struct path_selector *ps,
				 struct dm_target *ti)
{
	int r;
	struct pgpath *p;
	struct multipath *m = ti->private;
	struct request_queue *q;
	const char *attached_handler_name;

	/* we need at least a path arg */
	if (as->argc < 1) {
		ti->error = "no device given";
		return ERR_PTR(-EINVAL);
	}

	p = alloc_pgpath();
	if (!p)
		return ERR_PTR(-ENOMEM);

	r = dm_get_device(ti, dm_shift_arg(as), dm_table_get_mode(ti->table),
			  &p->path.dev);
	if (r) {
		ti->error = "error getting device";
		goto bad;
	}

	q = bdev_get_queue(p->path.dev->bdev);
	attached_handler_name = scsi_dh_attached_handler_name(q, GFP_KERNEL);
<<<<<<< HEAD
	if (attached_handler_name) {
=======
	if (attached_handler_name || m->hw_handler_name) {
>>>>>>> 0adb3285
		INIT_DELAYED_WORK(&p->activate_path, activate_path_work);
		r = setup_scsi_dh(p->path.dev->bdev, m, attached_handler_name, &ti->error);
		if (r) {
			dm_put_device(ti, p->path.dev);
			goto bad;
		}
	}

	r = ps->type->add_path(ps, &p->path, as->argc, as->argv, &ti->error);
	if (r) {
		dm_put_device(ti, p->path.dev);
		goto bad;
	}

	return p;
 bad:
	free_pgpath(p);
	return ERR_PTR(r);
}

static struct priority_group *parse_priority_group(struct dm_arg_set *as,
						   struct multipath *m)
{
	static const struct dm_arg _args[] = {
		{1, 1024, "invalid number of paths"},
		{0, 1024, "invalid number of selector args"}
	};

	int r;
	unsigned i, nr_selector_args, nr_args;
	struct priority_group *pg;
	struct dm_target *ti = m->ti;

	if (as->argc < 2) {
		as->argc = 0;
		ti->error = "not enough priority group arguments";
		return ERR_PTR(-EINVAL);
	}

	pg = alloc_priority_group();
	if (!pg) {
		ti->error = "couldn't allocate priority group";
		return ERR_PTR(-ENOMEM);
	}
	pg->m = m;

	r = parse_path_selector(as, pg, ti);
	if (r)
		goto bad;

	/*
	 * read the paths
	 */
	r = dm_read_arg(_args, as, &pg->nr_pgpaths, &ti->error);
	if (r)
		goto bad;

	r = dm_read_arg(_args + 1, as, &nr_selector_args, &ti->error);
	if (r)
		goto bad;

	nr_args = 1 + nr_selector_args;
	for (i = 0; i < pg->nr_pgpaths; i++) {
		struct pgpath *pgpath;
		struct dm_arg_set path_args;

		if (as->argc < nr_args) {
			ti->error = "not enough path parameters";
			r = -EINVAL;
			goto bad;
		}

		path_args.argc = nr_args;
		path_args.argv = as->argv;

		pgpath = parse_path(&path_args, &pg->ps, ti);
		if (IS_ERR(pgpath)) {
			r = PTR_ERR(pgpath);
			goto bad;
		}

		pgpath->pg = pg;
		list_add_tail(&pgpath->list, &pg->pgpaths);
		dm_consume_args(as, nr_args);
	}

	return pg;

 bad:
	free_priority_group(pg, ti);
	return ERR_PTR(r);
}

static int parse_hw_handler(struct dm_arg_set *as, struct multipath *m)
{
	unsigned hw_argc;
	int ret;
	struct dm_target *ti = m->ti;

	static const struct dm_arg _args[] = {
		{0, 1024, "invalid number of hardware handler args"},
	};

	if (dm_read_arg_group(_args, as, &hw_argc, &ti->error))
		return -EINVAL;

	if (!hw_argc)
		return 0;

	if (m->queue_mode == DM_TYPE_BIO_BASED) {
		dm_consume_args(as, hw_argc);
		DMERR("bio-based multipath doesn't allow hardware handler args");
		return 0;
	}

	m->hw_handler_name = kstrdup(dm_shift_arg(as), GFP_KERNEL);
	if (!m->hw_handler_name)
		return -EINVAL;

	if (hw_argc > 1) {
		char *p;
		int i, j, len = 4;

		for (i = 0; i <= hw_argc - 2; i++)
			len += strlen(as->argv[i]) + 1;
		p = m->hw_handler_params = kzalloc(len, GFP_KERNEL);
		if (!p) {
			ti->error = "memory allocation failed";
			ret = -ENOMEM;
			goto fail;
		}
		j = sprintf(p, "%d", hw_argc - 1);
		for (i = 0, p+=j+1; i <= hw_argc - 2; i++, p+=j+1)
			j = sprintf(p, "%s", as->argv[i]);
	}
	dm_consume_args(as, hw_argc - 1);

	return 0;
fail:
	kfree(m->hw_handler_name);
	m->hw_handler_name = NULL;
	return ret;
}

static int parse_features(struct dm_arg_set *as, struct multipath *m)
{
	int r;
	unsigned argc;
	struct dm_target *ti = m->ti;
	const char *arg_name;

	static const struct dm_arg _args[] = {
		{0, 8, "invalid number of feature args"},
		{1, 50, "pg_init_retries must be between 1 and 50"},
		{0, 60000, "pg_init_delay_msecs must be between 0 and 60000"},
	};

	r = dm_read_arg_group(_args, as, &argc, &ti->error);
	if (r)
		return -EINVAL;

	if (!argc)
		return 0;

	do {
		arg_name = dm_shift_arg(as);
		argc--;

		if (!strcasecmp(arg_name, "queue_if_no_path")) {
			r = queue_if_no_path(m, true, false);
			continue;
		}

		if (!strcasecmp(arg_name, "retain_attached_hw_handler")) {
			set_bit(MPATHF_RETAIN_ATTACHED_HW_HANDLER, &m->flags);
			continue;
		}

		if (!strcasecmp(arg_name, "pg_init_retries") &&
		    (argc >= 1)) {
			r = dm_read_arg(_args + 1, as, &m->pg_init_retries, &ti->error);
			argc--;
			continue;
		}

		if (!strcasecmp(arg_name, "pg_init_delay_msecs") &&
		    (argc >= 1)) {
			r = dm_read_arg(_args + 2, as, &m->pg_init_delay_msecs, &ti->error);
			argc--;
			continue;
		}

		if (!strcasecmp(arg_name, "queue_mode") &&
		    (argc >= 1)) {
			const char *queue_mode_name = dm_shift_arg(as);

			if (!strcasecmp(queue_mode_name, "bio"))
				m->queue_mode = DM_TYPE_BIO_BASED;
			else if (!strcasecmp(queue_mode_name, "rq"))
				m->queue_mode = DM_TYPE_REQUEST_BASED;
			else if (!strcasecmp(queue_mode_name, "mq"))
				m->queue_mode = DM_TYPE_MQ_REQUEST_BASED;
			else {
				ti->error = "Unknown 'queue_mode' requested";
				r = -EINVAL;
			}
			argc--;
			continue;
		}

		ti->error = "Unrecognised multipath feature request";
		r = -EINVAL;
	} while (argc && !r);

	return r;
}

static int multipath_ctr(struct dm_target *ti, unsigned argc, char **argv)
{
	/* target arguments */
	static const struct dm_arg _args[] = {
		{0, 1024, "invalid number of priority groups"},
		{0, 1024, "invalid initial priority group number"},
	};

	int r;
	struct multipath *m;
	struct dm_arg_set as;
	unsigned pg_count = 0;
	unsigned next_pg_num;

	as.argc = argc;
	as.argv = argv;

	m = alloc_multipath(ti);
	if (!m) {
		ti->error = "can't allocate multipath";
		return -EINVAL;
	}

	r = parse_features(&as, m);
	if (r)
		goto bad;

	r = alloc_multipath_stage2(ti, m);
	if (r)
		goto bad;

	r = parse_hw_handler(&as, m);
	if (r)
		goto bad;

	r = dm_read_arg(_args, &as, &m->nr_priority_groups, &ti->error);
	if (r)
		goto bad;

	r = dm_read_arg(_args + 1, &as, &next_pg_num, &ti->error);
	if (r)
		goto bad;

	if ((!m->nr_priority_groups && next_pg_num) ||
	    (m->nr_priority_groups && !next_pg_num)) {
		ti->error = "invalid initial priority group";
		r = -EINVAL;
		goto bad;
	}

	/* parse the priority groups */
	while (as.argc) {
		struct priority_group *pg;
		unsigned nr_valid_paths = atomic_read(&m->nr_valid_paths);

		pg = parse_priority_group(&as, m);
		if (IS_ERR(pg)) {
			r = PTR_ERR(pg);
			goto bad;
		}

		nr_valid_paths += pg->nr_pgpaths;
		atomic_set(&m->nr_valid_paths, nr_valid_paths);

		list_add_tail(&pg->list, &m->priority_groups);
		pg_count++;
		pg->pg_num = pg_count;
		if (!--next_pg_num)
			m->next_pg = pg;
	}

	if (pg_count != m->nr_priority_groups) {
		ti->error = "priority group count mismatch";
		r = -EINVAL;
		goto bad;
	}

	ti->num_flush_bios = 1;
	ti->num_discard_bios = 1;
	ti->num_write_same_bios = 1;
	ti->num_write_zeroes_bios = 1;
	if (m->queue_mode == DM_TYPE_BIO_BASED)
		ti->per_io_data_size = multipath_per_bio_data_size();
	else
		ti->per_io_data_size = sizeof(struct dm_mpath_io);

	return 0;

 bad:
	free_multipath(m);
	return r;
}

static void multipath_wait_for_pg_init_completion(struct multipath *m)
{
	DEFINE_WAIT(wait);

	while (1) {
		prepare_to_wait(&m->pg_init_wait, &wait, TASK_UNINTERRUPTIBLE);

		if (!atomic_read(&m->pg_init_in_progress))
			break;

		io_schedule();
	}
	finish_wait(&m->pg_init_wait, &wait);
}

static void flush_multipath_work(struct multipath *m)
{
	if (m->hw_handler_name) {
		set_bit(MPATHF_PG_INIT_DISABLED, &m->flags);
		smp_mb__after_atomic();

		flush_workqueue(kmpath_handlerd);
		multipath_wait_for_pg_init_completion(m);

		clear_bit(MPATHF_PG_INIT_DISABLED, &m->flags);
		smp_mb__after_atomic();
	}

	flush_workqueue(kmultipathd);
	flush_work(&m->trigger_event);
}

static void multipath_dtr(struct dm_target *ti)
{
	struct multipath *m = ti->private;

	flush_multipath_work(m);
	free_multipath(m);
}

/*
 * Take a path out of use.
 */
static int fail_path(struct pgpath *pgpath)
{
	unsigned long flags;
	struct multipath *m = pgpath->pg->m;

	spin_lock_irqsave(&m->lock, flags);

	if (!pgpath->is_active)
		goto out;

	DMWARN("Failing path %s.", pgpath->path.dev->name);

	pgpath->pg->ps.type->fail_path(&pgpath->pg->ps, &pgpath->path);
	pgpath->is_active = false;
	pgpath->fail_count++;

	atomic_dec(&m->nr_valid_paths);

	if (pgpath == m->current_pgpath)
		m->current_pgpath = NULL;

	dm_path_uevent(DM_UEVENT_PATH_FAILED, m->ti,
		       pgpath->path.dev->name, atomic_read(&m->nr_valid_paths));

	schedule_work(&m->trigger_event);

out:
	spin_unlock_irqrestore(&m->lock, flags);

	return 0;
}

/*
 * Reinstate a previously-failed path
 */
static int reinstate_path(struct pgpath *pgpath)
{
	int r = 0, run_queue = 0;
	unsigned long flags;
	struct multipath *m = pgpath->pg->m;
	unsigned nr_valid_paths;

	spin_lock_irqsave(&m->lock, flags);

	if (pgpath->is_active)
		goto out;

	DMWARN("Reinstating path %s.", pgpath->path.dev->name);

	r = pgpath->pg->ps.type->reinstate_path(&pgpath->pg->ps, &pgpath->path);
	if (r)
		goto out;

	pgpath->is_active = true;

	nr_valid_paths = atomic_inc_return(&m->nr_valid_paths);
	if (nr_valid_paths == 1) {
		m->current_pgpath = NULL;
		run_queue = 1;
	} else if (m->hw_handler_name && (m->current_pg == pgpath->pg)) {
		if (queue_work(kmpath_handlerd, &pgpath->activate_path.work))
			atomic_inc(&m->pg_init_in_progress);
	}

	dm_path_uevent(DM_UEVENT_PATH_REINSTATED, m->ti,
		       pgpath->path.dev->name, nr_valid_paths);

	schedule_work(&m->trigger_event);

out:
	spin_unlock_irqrestore(&m->lock, flags);
	if (run_queue) {
		dm_table_run_md_queue_async(m->ti->table);
		process_queued_io_list(m);
	}

	return r;
}

/*
 * Fail or reinstate all paths that match the provided struct dm_dev.
 */
static int action_dev(struct multipath *m, struct dm_dev *dev,
		      action_fn action)
{
	int r = -EINVAL;
	struct pgpath *pgpath;
	struct priority_group *pg;

	list_for_each_entry(pg, &m->priority_groups, list) {
		list_for_each_entry(pgpath, &pg->pgpaths, list) {
			if (pgpath->path.dev == dev)
				r = action(pgpath);
		}
	}

	return r;
}

/*
 * Temporarily try to avoid having to use the specified PG
 */
static void bypass_pg(struct multipath *m, struct priority_group *pg,
		      bool bypassed)
{
	unsigned long flags;

	spin_lock_irqsave(&m->lock, flags);

	pg->bypassed = bypassed;
	m->current_pgpath = NULL;
	m->current_pg = NULL;

	spin_unlock_irqrestore(&m->lock, flags);

	schedule_work(&m->trigger_event);
}

/*
 * Switch to using the specified PG from the next I/O that gets mapped
 */
static int switch_pg_num(struct multipath *m, const char *pgstr)
{
	struct priority_group *pg;
	unsigned pgnum;
	unsigned long flags;
	char dummy;

	if (!pgstr || (sscanf(pgstr, "%u%c", &pgnum, &dummy) != 1) || !pgnum ||
	    !m->nr_priority_groups || (pgnum > m->nr_priority_groups)) {
		DMWARN("invalid PG number supplied to switch_pg_num");
		return -EINVAL;
	}

	spin_lock_irqsave(&m->lock, flags);
	list_for_each_entry(pg, &m->priority_groups, list) {
		pg->bypassed = false;
		if (--pgnum)
			continue;

		m->current_pgpath = NULL;
		m->current_pg = NULL;
		m->next_pg = pg;
	}
	spin_unlock_irqrestore(&m->lock, flags);

	schedule_work(&m->trigger_event);
	return 0;
}

/*
 * Set/clear bypassed status of a PG.
 * PGs are numbered upwards from 1 in the order they were declared.
 */
static int bypass_pg_num(struct multipath *m, const char *pgstr, bool bypassed)
{
	struct priority_group *pg;
	unsigned pgnum;
	char dummy;

	if (!pgstr || (sscanf(pgstr, "%u%c", &pgnum, &dummy) != 1) || !pgnum ||
	    !m->nr_priority_groups || (pgnum > m->nr_priority_groups)) {
		DMWARN("invalid PG number supplied to bypass_pg");
		return -EINVAL;
	}

	list_for_each_entry(pg, &m->priority_groups, list) {
		if (!--pgnum)
			break;
	}

	bypass_pg(m, pg, bypassed);
	return 0;
}

/*
 * Should we retry pg_init immediately?
 */
static bool pg_init_limit_reached(struct multipath *m, struct pgpath *pgpath)
{
	unsigned long flags;
	bool limit_reached = false;

	spin_lock_irqsave(&m->lock, flags);

	if (atomic_read(&m->pg_init_count) <= m->pg_init_retries &&
	    !test_bit(MPATHF_PG_INIT_DISABLED, &m->flags))
		set_bit(MPATHF_PG_INIT_REQUIRED, &m->flags);
	else
		limit_reached = true;

	spin_unlock_irqrestore(&m->lock, flags);

	return limit_reached;
}

static void pg_init_done(void *data, int errors)
{
	struct pgpath *pgpath = data;
	struct priority_group *pg = pgpath->pg;
	struct multipath *m = pg->m;
	unsigned long flags;
	bool delay_retry = false;

	/* device or driver problems */
	switch (errors) {
	case SCSI_DH_OK:
		break;
	case SCSI_DH_NOSYS:
		if (!m->hw_handler_name) {
			errors = 0;
			break;
		}
		DMERR("Could not failover the device: Handler scsi_dh_%s "
		      "Error %d.", m->hw_handler_name, errors);
		/*
		 * Fail path for now, so we do not ping pong
		 */
		fail_path(pgpath);
		break;
	case SCSI_DH_DEV_TEMP_BUSY:
		/*
		 * Probably doing something like FW upgrade on the
		 * controller so try the other pg.
		 */
		bypass_pg(m, pg, true);
		break;
	case SCSI_DH_RETRY:
		/* Wait before retrying. */
		delay_retry = 1;
		/* fall through */
	case SCSI_DH_IMM_RETRY:
	case SCSI_DH_RES_TEMP_UNAVAIL:
		if (pg_init_limit_reached(m, pgpath))
			fail_path(pgpath);
		errors = 0;
		break;
	case SCSI_DH_DEV_OFFLINED:
	default:
		/*
		 * We probably do not want to fail the path for a device
		 * error, but this is what the old dm did. In future
		 * patches we can do more advanced handling.
		 */
		fail_path(pgpath);
	}

	spin_lock_irqsave(&m->lock, flags);
	if (errors) {
		if (pgpath == m->current_pgpath) {
			DMERR("Could not failover device. Error %d.", errors);
			m->current_pgpath = NULL;
			m->current_pg = NULL;
		}
	} else if (!test_bit(MPATHF_PG_INIT_REQUIRED, &m->flags))
		pg->bypassed = false;

	if (atomic_dec_return(&m->pg_init_in_progress) > 0)
		/* Activations of other paths are still on going */
		goto out;

	if (test_bit(MPATHF_PG_INIT_REQUIRED, &m->flags)) {
		if (delay_retry)
			set_bit(MPATHF_PG_INIT_DELAY_RETRY, &m->flags);
		else
			clear_bit(MPATHF_PG_INIT_DELAY_RETRY, &m->flags);

		if (__pg_init_all_paths(m))
			goto out;
	}
	clear_bit(MPATHF_QUEUE_IO, &m->flags);

	process_queued_io_list(m);

	/*
	 * Wake up any thread waiting to suspend.
	 */
	wake_up(&m->pg_init_wait);

out:
	spin_unlock_irqrestore(&m->lock, flags);
}

static void activate_or_offline_path(struct pgpath *pgpath)
{
	struct request_queue *q = bdev_get_queue(pgpath->path.dev->bdev);

	if (pgpath->is_active && !blk_queue_dying(q))
		scsi_dh_activate(q, pg_init_done, pgpath);
	else
		pg_init_done(pgpath, SCSI_DH_DEV_OFFLINED);
}

static void activate_path_work(struct work_struct *work)
{
	struct pgpath *pgpath =
		container_of(work, struct pgpath, activate_path.work);

	activate_or_offline_path(pgpath);
}

static int multipath_end_io(struct dm_target *ti, struct request *clone,
			    blk_status_t error, union map_info *map_context)
{
	struct dm_mpath_io *mpio = get_mpio(map_context);
	struct pgpath *pgpath = mpio->pgpath;
	int r = DM_ENDIO_DONE;

	/*
	 * We don't queue any clone request inside the multipath target
	 * during end I/O handling, since those clone requests don't have
	 * bio clones.  If we queue them inside the multipath target,
	 * we need to make bio clones, that requires memory allocation.
	 * (See drivers/md/dm-rq.c:end_clone_bio() about why the clone requests
	 *  don't have bio clones.)
	 * Instead of queueing the clone request here, we queue the original
	 * request into dm core, which will remake a clone request and
	 * clone bios for it and resubmit it later.
	 */
	if (error && blk_path_error(error)) {
		struct multipath *m = ti->private;

		if (error == BLK_STS_RESOURCE)
			r = DM_ENDIO_DELAY_REQUEUE;
		else
			r = DM_ENDIO_REQUEUE;

		if (pgpath)
			fail_path(pgpath);

		if (atomic_read(&m->nr_valid_paths) == 0 &&
		    !must_push_back_rq(m)) {
			if (error == BLK_STS_IOERR)
				dm_report_EIO(m);
			/* complete with the original error */
			r = DM_ENDIO_DONE;
		}
	}

	if (pgpath) {
		struct path_selector *ps = &pgpath->pg->ps;

		if (ps->type->end_io)
			ps->type->end_io(ps, &pgpath->path, mpio->nr_bytes);
	}

	return r;
}

static int multipath_end_io_bio(struct dm_target *ti, struct bio *clone,
				blk_status_t *error)
{
	struct multipath *m = ti->private;
	struct dm_mpath_io *mpio = get_mpio_from_bio(clone);
	struct pgpath *pgpath = mpio->pgpath;
	unsigned long flags;
	int r = DM_ENDIO_DONE;

	if (!*error || !blk_path_error(*error))
		goto done;

	if (pgpath)
		fail_path(pgpath);

	if (atomic_read(&m->nr_valid_paths) == 0 &&
	    !test_bit(MPATHF_QUEUE_IF_NO_PATH, &m->flags)) {
		if (must_push_back_bio(m)) {
			r = DM_ENDIO_REQUEUE;
		} else {
			dm_report_EIO(m);
			*error = BLK_STS_IOERR;
		}
		goto done;
	}

	spin_lock_irqsave(&m->lock, flags);
	bio_list_add(&m->queued_bios, clone);
	spin_unlock_irqrestore(&m->lock, flags);
	if (!test_bit(MPATHF_QUEUE_IO, &m->flags))
		queue_work(kmultipathd, &m->process_queued_bios);

	r = DM_ENDIO_INCOMPLETE;
done:
	if (pgpath) {
		struct path_selector *ps = &pgpath->pg->ps;

		if (ps->type->end_io)
			ps->type->end_io(ps, &pgpath->path, mpio->nr_bytes);
	}

	return r;
}

/*
 * Suspend can't complete until all the I/O is processed so if
 * the last path fails we must error any remaining I/O.
 * Note that if the freeze_bdev fails while suspending, the
 * queue_if_no_path state is lost - userspace should reset it.
 */
static void multipath_presuspend(struct dm_target *ti)
{
	struct multipath *m = ti->private;

	queue_if_no_path(m, false, true);
}

static void multipath_postsuspend(struct dm_target *ti)
{
	struct multipath *m = ti->private;

	mutex_lock(&m->work_mutex);
	flush_multipath_work(m);
	mutex_unlock(&m->work_mutex);
}

/*
 * Restore the queue_if_no_path setting.
 */
static void multipath_resume(struct dm_target *ti)
{
	struct multipath *m = ti->private;
	unsigned long flags;

	spin_lock_irqsave(&m->lock, flags);
	assign_bit(MPATHF_QUEUE_IF_NO_PATH, &m->flags,
		   test_bit(MPATHF_SAVED_QUEUE_IF_NO_PATH, &m->flags));
	spin_unlock_irqrestore(&m->lock, flags);
}

/*
 * Info output has the following format:
 * num_multipath_feature_args [multipath_feature_args]*
 * num_handler_status_args [handler_status_args]*
 * num_groups init_group_number
 *            [A|D|E num_ps_status_args [ps_status_args]*
 *             num_paths num_selector_args
 *             [path_dev A|F fail_count [selector_args]* ]+ ]+
 *
 * Table output has the following format (identical to the constructor string):
 * num_feature_args [features_args]*
 * num_handler_args hw_handler [hw_handler_args]*
 * num_groups init_group_number
 *     [priority selector-name num_ps_args [ps_args]*
 *      num_paths num_selector_args [path_dev [selector_args]* ]+ ]+
 */
static void multipath_status(struct dm_target *ti, status_type_t type,
			     unsigned status_flags, char *result, unsigned maxlen)
{
	int sz = 0;
	unsigned long flags;
	struct multipath *m = ti->private;
	struct priority_group *pg;
	struct pgpath *p;
	unsigned pg_num;
	char state;

	spin_lock_irqsave(&m->lock, flags);

	/* Features */
	if (type == STATUSTYPE_INFO)
		DMEMIT("2 %u %u ", test_bit(MPATHF_QUEUE_IO, &m->flags),
		       atomic_read(&m->pg_init_count));
	else {
		DMEMIT("%u ", test_bit(MPATHF_QUEUE_IF_NO_PATH, &m->flags) +
			      (m->pg_init_retries > 0) * 2 +
			      (m->pg_init_delay_msecs != DM_PG_INIT_DELAY_DEFAULT) * 2 +
			      test_bit(MPATHF_RETAIN_ATTACHED_HW_HANDLER, &m->flags) +
			      (m->queue_mode != DM_TYPE_REQUEST_BASED) * 2);

		if (test_bit(MPATHF_QUEUE_IF_NO_PATH, &m->flags))
			DMEMIT("queue_if_no_path ");
		if (m->pg_init_retries)
			DMEMIT("pg_init_retries %u ", m->pg_init_retries);
		if (m->pg_init_delay_msecs != DM_PG_INIT_DELAY_DEFAULT)
			DMEMIT("pg_init_delay_msecs %u ", m->pg_init_delay_msecs);
		if (test_bit(MPATHF_RETAIN_ATTACHED_HW_HANDLER, &m->flags))
			DMEMIT("retain_attached_hw_handler ");
		if (m->queue_mode != DM_TYPE_REQUEST_BASED) {
			switch(m->queue_mode) {
			case DM_TYPE_BIO_BASED:
				DMEMIT("queue_mode bio ");
				break;
			case DM_TYPE_MQ_REQUEST_BASED:
				DMEMIT("queue_mode mq ");
				break;
			default:
				WARN_ON_ONCE(true);
				break;
			}
		}
	}

	if (!m->hw_handler_name || type == STATUSTYPE_INFO)
		DMEMIT("0 ");
	else
		DMEMIT("1 %s ", m->hw_handler_name);

	DMEMIT("%u ", m->nr_priority_groups);

	if (m->next_pg)
		pg_num = m->next_pg->pg_num;
	else if (m->current_pg)
		pg_num = m->current_pg->pg_num;
	else
		pg_num = (m->nr_priority_groups ? 1 : 0);

	DMEMIT("%u ", pg_num);

	switch (type) {
	case STATUSTYPE_INFO:
		list_for_each_entry(pg, &m->priority_groups, list) {
			if (pg->bypassed)
				state = 'D';	/* Disabled */
			else if (pg == m->current_pg)
				state = 'A';	/* Currently Active */
			else
				state = 'E';	/* Enabled */

			DMEMIT("%c ", state);

			if (pg->ps.type->status)
				sz += pg->ps.type->status(&pg->ps, NULL, type,
							  result + sz,
							  maxlen - sz);
			else
				DMEMIT("0 ");

			DMEMIT("%u %u ", pg->nr_pgpaths,
			       pg->ps.type->info_args);

			list_for_each_entry(p, &pg->pgpaths, list) {
				DMEMIT("%s %s %u ", p->path.dev->name,
				       p->is_active ? "A" : "F",
				       p->fail_count);
				if (pg->ps.type->status)
					sz += pg->ps.type->status(&pg->ps,
					      &p->path, type, result + sz,
					      maxlen - sz);
			}
		}
		break;

	case STATUSTYPE_TABLE:
		list_for_each_entry(pg, &m->priority_groups, list) {
			DMEMIT("%s ", pg->ps.type->name);

			if (pg->ps.type->status)
				sz += pg->ps.type->status(&pg->ps, NULL, type,
							  result + sz,
							  maxlen - sz);
			else
				DMEMIT("0 ");

			DMEMIT("%u %u ", pg->nr_pgpaths,
			       pg->ps.type->table_args);

			list_for_each_entry(p, &pg->pgpaths, list) {
				DMEMIT("%s ", p->path.dev->name);
				if (pg->ps.type->status)
					sz += pg->ps.type->status(&pg->ps,
					      &p->path, type, result + sz,
					      maxlen - sz);
			}
		}
		break;
	}

	spin_unlock_irqrestore(&m->lock, flags);
}

static int multipath_message(struct dm_target *ti, unsigned argc, char **argv)
{
	int r = -EINVAL;
	struct dm_dev *dev;
	struct multipath *m = ti->private;
	action_fn action;

	mutex_lock(&m->work_mutex);

	if (dm_suspended(ti)) {
		r = -EBUSY;
		goto out;
	}

	if (argc == 1) {
		if (!strcasecmp(argv[0], "queue_if_no_path")) {
			r = queue_if_no_path(m, true, false);
			goto out;
		} else if (!strcasecmp(argv[0], "fail_if_no_path")) {
			r = queue_if_no_path(m, false, false);
			goto out;
		}
	}

	if (argc != 2) {
		DMWARN("Invalid multipath message arguments. Expected 2 arguments, got %d.", argc);
		goto out;
	}

	if (!strcasecmp(argv[0], "disable_group")) {
		r = bypass_pg_num(m, argv[1], true);
		goto out;
	} else if (!strcasecmp(argv[0], "enable_group")) {
		r = bypass_pg_num(m, argv[1], false);
		goto out;
	} else if (!strcasecmp(argv[0], "switch_group")) {
		r = switch_pg_num(m, argv[1]);
		goto out;
	} else if (!strcasecmp(argv[0], "reinstate_path"))
		action = reinstate_path;
	else if (!strcasecmp(argv[0], "fail_path"))
		action = fail_path;
	else {
		DMWARN("Unrecognised multipath message received: %s", argv[0]);
		goto out;
	}

	r = dm_get_device(ti, argv[1], dm_table_get_mode(ti->table), &dev);
	if (r) {
		DMWARN("message: error getting device %s",
		       argv[1]);
		goto out;
	}

	r = action_dev(m, dev, action);

	dm_put_device(ti, dev);

out:
	mutex_unlock(&m->work_mutex);
	return r;
}

static int multipath_prepare_ioctl(struct dm_target *ti,
		struct block_device **bdev, fmode_t *mode)
{
	struct multipath *m = ti->private;
	struct pgpath *current_pgpath;
	int r;

	current_pgpath = READ_ONCE(m->current_pgpath);
	if (!current_pgpath)
		current_pgpath = choose_pgpath(m, 0);

	if (current_pgpath) {
		if (!test_bit(MPATHF_QUEUE_IO, &m->flags)) {
			*bdev = current_pgpath->path.dev->bdev;
			*mode = current_pgpath->path.dev->mode;
			r = 0;
		} else {
			/* pg_init has not started or completed */
			r = -ENOTCONN;
		}
	} else {
		/* No path is available */
		if (test_bit(MPATHF_QUEUE_IF_NO_PATH, &m->flags))
			r = -ENOTCONN;
		else
			r = -EIO;
	}

	if (r == -ENOTCONN) {
		if (!READ_ONCE(m->current_pg)) {
			/* Path status changed, redo selection */
			(void) choose_pgpath(m, 0);
		}
		if (test_bit(MPATHF_PG_INIT_REQUIRED, &m->flags))
			pg_init_all_paths(m);
		dm_table_run_md_queue_async(m->ti->table);
		process_queued_io_list(m);
	}

	/*
	 * Only pass ioctls through if the device sizes match exactly.
	 */
	if (!r && ti->len != i_size_read((*bdev)->bd_inode) >> SECTOR_SHIFT)
		return 1;
	return r;
}

static int multipath_iterate_devices(struct dm_target *ti,
				     iterate_devices_callout_fn fn, void *data)
{
	struct multipath *m = ti->private;
	struct priority_group *pg;
	struct pgpath *p;
	int ret = 0;

	list_for_each_entry(pg, &m->priority_groups, list) {
		list_for_each_entry(p, &pg->pgpaths, list) {
			ret = fn(ti, p->path.dev, ti->begin, ti->len, data);
			if (ret)
				goto out;
		}
	}

out:
	return ret;
}

static int pgpath_busy(struct pgpath *pgpath)
{
	struct request_queue *q = bdev_get_queue(pgpath->path.dev->bdev);

	return blk_lld_busy(q);
}

/*
 * We return "busy", only when we can map I/Os but underlying devices
 * are busy (so even if we map I/Os now, the I/Os will wait on
 * the underlying queue).
 * In other words, if we want to kill I/Os or queue them inside us
 * due to map unavailability, we don't return "busy".  Otherwise,
 * dm core won't give us the I/Os and we can't do what we want.
 */
static int multipath_busy(struct dm_target *ti)
{
	bool busy = false, has_active = false;
	struct multipath *m = ti->private;
	struct priority_group *pg, *next_pg;
	struct pgpath *pgpath;

	/* pg_init in progress */
	if (atomic_read(&m->pg_init_in_progress))
		return true;

	/* no paths available, for blk-mq: rely on IO mapping to delay requeue */
	if (!atomic_read(&m->nr_valid_paths) && test_bit(MPATHF_QUEUE_IF_NO_PATH, &m->flags))
		return (m->queue_mode != DM_TYPE_MQ_REQUEST_BASED);

	/* Guess which priority_group will be used at next mapping time */
	pg = READ_ONCE(m->current_pg);
	next_pg = READ_ONCE(m->next_pg);
	if (unlikely(!READ_ONCE(m->current_pgpath) && next_pg))
		pg = next_pg;

	if (!pg) {
		/*
		 * We don't know which pg will be used at next mapping time.
		 * We don't call choose_pgpath() here to avoid to trigger
		 * pg_init just by busy checking.
		 * So we don't know whether underlying devices we will be using
		 * at next mapping time are busy or not. Just try mapping.
		 */
		return busy;
	}

	/*
	 * If there is one non-busy active path at least, the path selector
	 * will be able to select it. So we consider such a pg as not busy.
	 */
	busy = true;
	list_for_each_entry(pgpath, &pg->pgpaths, list) {
		if (pgpath->is_active) {
			has_active = true;
			if (!pgpath_busy(pgpath)) {
				busy = false;
				break;
			}
		}
	}

	if (!has_active) {
		/*
		 * No active path in this pg, so this pg won't be used and
		 * the current_pg will be changed at next mapping time.
		 * We need to try mapping to determine it.
		 */
		busy = false;
	}

	return busy;
}

/*-----------------------------------------------------------------
 * Module setup
 *---------------------------------------------------------------*/
static struct target_type multipath_target = {
	.name = "multipath",
	.version = {1, 13, 0},
	.features = DM_TARGET_SINGLETON | DM_TARGET_IMMUTABLE |
		    DM_TARGET_PASSES_INTEGRITY,
	.module = THIS_MODULE,
	.ctr = multipath_ctr,
	.dtr = multipath_dtr,
	.clone_and_map_rq = multipath_clone_and_map,
	.release_clone_rq = multipath_release_clone,
	.rq_end_io = multipath_end_io,
	.map = multipath_map_bio,
	.end_io = multipath_end_io_bio,
	.presuspend = multipath_presuspend,
	.postsuspend = multipath_postsuspend,
	.resume = multipath_resume,
	.status = multipath_status,
	.message = multipath_message,
	.prepare_ioctl = multipath_prepare_ioctl,
	.iterate_devices = multipath_iterate_devices,
	.busy = multipath_busy,
};

static int __init dm_multipath_init(void)
{
	int r;

	kmultipathd = alloc_workqueue("kmpathd", WQ_MEM_RECLAIM, 0);
	if (!kmultipathd) {
		DMERR("failed to create workqueue kmpathd");
		r = -ENOMEM;
		goto bad_alloc_kmultipathd;
	}

	/*
	 * A separate workqueue is used to handle the device handlers
	 * to avoid overloading existing workqueue. Overloading the
	 * old workqueue would also create a bottleneck in the
	 * path of the storage hardware device activation.
	 */
	kmpath_handlerd = alloc_ordered_workqueue("kmpath_handlerd",
						  WQ_MEM_RECLAIM);
	if (!kmpath_handlerd) {
		DMERR("failed to create workqueue kmpath_handlerd");
		r = -ENOMEM;
		goto bad_alloc_kmpath_handlerd;
	}

	r = dm_register_target(&multipath_target);
	if (r < 0) {
		DMERR("request-based register failed %d", r);
		r = -EINVAL;
		goto bad_register_target;
	}

	return 0;

bad_register_target:
	destroy_workqueue(kmpath_handlerd);
bad_alloc_kmpath_handlerd:
	destroy_workqueue(kmultipathd);
bad_alloc_kmultipathd:
	return r;
}

static void __exit dm_multipath_exit(void)
{
	destroy_workqueue(kmpath_handlerd);
	destroy_workqueue(kmultipathd);

	dm_unregister_target(&multipath_target);
}

module_init(dm_multipath_init);
module_exit(dm_multipath_exit);

MODULE_DESCRIPTION(DM_NAME " multipath target");
MODULE_AUTHOR("Sistina Software <dm-devel@redhat.com>");
MODULE_LICENSE("GPL");<|MERGE_RESOLUTION|>--- conflicted
+++ resolved
@@ -887,11 +887,7 @@
 
 	q = bdev_get_queue(p->path.dev->bdev);
 	attached_handler_name = scsi_dh_attached_handler_name(q, GFP_KERNEL);
-<<<<<<< HEAD
-	if (attached_handler_name) {
-=======
 	if (attached_handler_name || m->hw_handler_name) {
->>>>>>> 0adb3285
 		INIT_DELAYED_WORK(&p->activate_path, activate_path_work);
 		r = setup_scsi_dh(p->path.dev->bdev, m, attached_handler_name, &ti->error);
 		if (r) {
