/*
   BlueZ - Bluetooth protocol stack for Linux
   Copyright (C) 2000-2001 Qualcomm Incorporated

   Written 2000,2001 by Maxim Krasnyansky <maxk@qualcomm.com>

   This program is free software; you can redistribute it and/or modify
   it under the terms of the GNU General Public License version 2 as
   published by the Free Software Foundation;

   THE SOFTWARE IS PROVIDED "AS IS", WITHOUT WARRANTY OF ANY KIND, EXPRESS
   OR IMPLIED, INCLUDING BUT NOT LIMITED TO THE WARRANTIES OF MERCHANTABILITY,
   FITNESS FOR A PARTICULAR PURPOSE AND NONINFRINGEMENT OF THIRD PARTY RIGHTS.
   IN NO EVENT SHALL THE COPYRIGHT HOLDER(S) AND AUTHOR(S) BE LIABLE FOR ANY
   CLAIM, OR ANY SPECIAL INDIRECT OR CONSEQUENTIAL DAMAGES, OR ANY DAMAGES
   WHATSOEVER RESULTING FROM LOSS OF USE, DATA OR PROFITS, WHETHER IN AN
   ACTION OF CONTRACT, NEGLIGENCE OR OTHER TORTIOUS ACTION, ARISING OUT OF
   OR IN CONNECTION WITH THE USE OR PERFORMANCE OF THIS SOFTWARE.

   ALL LIABILITY, INCLUDING LIABILITY FOR INFRINGEMENT OF ANY PATENTS,
   COPYRIGHTS, TRADEMARKS OR OTHER RIGHTS, RELATING TO USE OF THIS
   SOFTWARE IS DISCLAIMED.
*/

#ifndef __HCI_H
#define __HCI_H

#define HCI_MAX_ACL_SIZE	1024
#define HCI_MAX_SCO_SIZE	255
#define HCI_MAX_EVENT_SIZE	260
#define HCI_MAX_FRAME_SIZE	(HCI_MAX_ACL_SIZE + 4)

/* HCI dev events */
#define HCI_DEV_REG			1
#define HCI_DEV_UNREG			2
#define HCI_DEV_UP			3
#define HCI_DEV_DOWN			4
#define HCI_DEV_SUSPEND			5
#define HCI_DEV_RESUME			6

/* HCI notify events */
#define HCI_NOTIFY_CONN_ADD		1
#define HCI_NOTIFY_CONN_DEL		2
#define HCI_NOTIFY_VOICE_SETTING	3

/* HCI bus types */
#define HCI_VIRTUAL	0
#define HCI_USB		1
#define HCI_PCCARD	2
#define HCI_UART	3
#define HCI_RS232	4
#define HCI_PCI		5
#define HCI_SDIO	6

/* HCI controller types */
#define HCI_BREDR	0x00
#define HCI_AMP		0x01

/* HCI device quirks */
enum {
	HCI_QUIRK_NO_RESET,
	HCI_QUIRK_RAW_DEVICE,
	HCI_QUIRK_FIXUP_BUFFER_SIZE
};

/* HCI device flags */
enum {
	HCI_UP,
	HCI_INIT,
	HCI_RUNNING,

	HCI_PSCAN,
	HCI_ISCAN,
	HCI_AUTH,
	HCI_ENCRYPT,
	HCI_INQUIRY,

	HCI_RAW,

	HCI_SETUP,
	HCI_AUTO_OFF,
	HCI_MGMT,
	HCI_PAIRABLE,
	HCI_SERVICE_CACHE,
	HCI_LINK_KEYS,
	HCI_DEBUG_KEYS,

	HCI_RESET,
};

/*
 * BR/EDR and/or LE controller flags: the flags defined here should represent
 * states from the controller.
 */
enum {
	HCI_LE_SCAN,
};

/* HCI ioctl defines */
#define HCIDEVUP	_IOW('H', 201, int)
#define HCIDEVDOWN	_IOW('H', 202, int)
#define HCIDEVRESET	_IOW('H', 203, int)
#define HCIDEVRESTAT	_IOW('H', 204, int)

#define HCIGETDEVLIST	_IOR('H', 210, int)
#define HCIGETDEVINFO	_IOR('H', 211, int)
#define HCIGETCONNLIST	_IOR('H', 212, int)
#define HCIGETCONNINFO	_IOR('H', 213, int)
#define HCIGETAUTHINFO	_IOR('H', 215, int)

#define HCISETRAW	_IOW('H', 220, int)
#define HCISETSCAN	_IOW('H', 221, int)
#define HCISETAUTH	_IOW('H', 222, int)
#define HCISETENCRYPT	_IOW('H', 223, int)
#define HCISETPTYPE	_IOW('H', 224, int)
#define HCISETLINKPOL	_IOW('H', 225, int)
#define HCISETLINKMODE	_IOW('H', 226, int)
#define HCISETACLMTU	_IOW('H', 227, int)
#define HCISETSCOMTU	_IOW('H', 228, int)

#define HCIBLOCKADDR	_IOW('H', 230, int)
#define HCIUNBLOCKADDR	_IOW('H', 231, int)

#define HCIINQUIRY	_IOR('H', 240, int)

/* HCI timeouts */
#define HCI_CONNECT_TIMEOUT	(40000)	/* 40 seconds */
#define HCI_DISCONN_TIMEOUT	(2000)	/* 2 seconds */
#define HCI_PAIRING_TIMEOUT	(60000)	/* 60 seconds */
#define HCI_IDLE_TIMEOUT	(6000)	/* 6 seconds */
#define HCI_INIT_TIMEOUT	(10000)	/* 10 seconds */
#define HCI_CMD_TIMEOUT		(1000)	/* 1 seconds */

/* HCI data types */
#define HCI_COMMAND_PKT		0x01
#define HCI_ACLDATA_PKT		0x02
#define HCI_SCODATA_PKT		0x03
#define HCI_EVENT_PKT		0x04
#define HCI_VENDOR_PKT		0xff

/* HCI packet types */
#define HCI_DM1		0x0008
#define HCI_DM3		0x0400
#define HCI_DM5		0x4000
#define HCI_DH1		0x0010
#define HCI_DH3		0x0800
#define HCI_DH5		0x8000

#define HCI_HV1		0x0020
#define HCI_HV2		0x0040
#define HCI_HV3		0x0080

#define SCO_PTYPE_MASK	(HCI_HV1 | HCI_HV2 | HCI_HV3)
#define ACL_PTYPE_MASK	(~SCO_PTYPE_MASK)

/* eSCO packet types */
#define ESCO_HV1	0x0001
#define ESCO_HV2	0x0002
#define ESCO_HV3	0x0004
#define ESCO_EV3	0x0008
#define ESCO_EV4	0x0010
#define ESCO_EV5	0x0020
#define ESCO_2EV3	0x0040
#define ESCO_3EV3	0x0080
#define ESCO_2EV5	0x0100
#define ESCO_3EV5	0x0200

#define SCO_ESCO_MASK  (ESCO_HV1 | ESCO_HV2 | ESCO_HV3)
#define EDR_ESCO_MASK  (ESCO_2EV3 | ESCO_3EV3 | ESCO_2EV5 | ESCO_3EV5)

/* ACL flags */
#define ACL_START_NO_FLUSH	0x00
#define ACL_CONT		0x01
#define ACL_START		0x02
#define ACL_ACTIVE_BCAST	0x04
#define ACL_PICO_BCAST		0x08

/* Baseband links */
#define SCO_LINK	0x00
#define ACL_LINK	0x01
#define ESCO_LINK	0x02
/* Low Energy links do not have defined link type. Use invented one */
#define LE_LINK		0x80

/* LMP features */
#define LMP_3SLOT	0x01
#define LMP_5SLOT	0x02
#define LMP_ENCRYPT	0x04
#define LMP_SOFFSET	0x08
#define LMP_TACCURACY	0x10
#define LMP_RSWITCH	0x20
#define LMP_HOLD	0x40
#define LMP_SNIFF	0x80

#define LMP_PARK	0x01
#define LMP_RSSI	0x02
#define LMP_QUALITY	0x04
#define LMP_SCO		0x08
#define LMP_HV2		0x10
#define LMP_HV3		0x20
#define LMP_ULAW	0x40
#define LMP_ALAW	0x80

#define LMP_CVSD	0x01
#define LMP_PSCHEME	0x02
#define LMP_PCONTROL	0x04

#define LMP_RSSI_INQ	0x40
#define LMP_ESCO	0x80

#define LMP_EV4		0x01
#define LMP_EV5		0x02
#define LMP_NO_BREDR	0x20
#define LMP_LE		0x40

#define LMP_SNIFF_SUBR	0x02
#define LMP_PAUSE_ENC	0x04
#define LMP_EDR_ESCO_2M	0x20
#define LMP_EDR_ESCO_3M	0x40
#define LMP_EDR_3S_ESCO	0x80

#define LMP_EXT_INQ	0x01
#define LMP_SIMUL_LE_BR	0x02
#define LMP_SIMPLE_PAIR	0x08
#define LMP_NO_FLUSH	0x40

#define LMP_LSTO	0x01
#define LMP_INQ_TX_PWR	0x02
#define LMP_EXTFEATURES	0x80

/* Extended LMP features */
#define LMP_HOST_LE	0x02

/* Connection modes */
#define HCI_CM_ACTIVE	0x0000
#define HCI_CM_HOLD	0x0001
#define HCI_CM_SNIFF	0x0002
#define HCI_CM_PARK	0x0003

/* Link policies */
#define HCI_LP_RSWITCH	0x0001
#define HCI_LP_HOLD	0x0002
#define HCI_LP_SNIFF	0x0004
#define HCI_LP_PARK	0x0008

/* Link modes */
#define HCI_LM_ACCEPT	0x8000
#define HCI_LM_MASTER	0x0001
#define HCI_LM_AUTH	0x0002
#define HCI_LM_ENCRYPT	0x0004
#define HCI_LM_TRUSTED	0x0008
#define HCI_LM_RELIABLE	0x0010
#define HCI_LM_SECURE	0x0020

/* Authentication types */
#define HCI_AT_NO_BONDING		0x00
#define HCI_AT_NO_BONDING_MITM		0x01
#define HCI_AT_DEDICATED_BONDING	0x02
#define HCI_AT_DEDICATED_BONDING_MITM	0x03
#define HCI_AT_GENERAL_BONDING		0x04
#define HCI_AT_GENERAL_BONDING_MITM	0x05

/* Link Key types */
#define HCI_LK_COMBINATION		0x00
#define HCI_LK_LOCAL_UNIT		0x01
#define HCI_LK_REMOTE_UNIT		0x02
#define HCI_LK_DEBUG_COMBINATION	0x03
#define HCI_LK_UNAUTH_COMBINATION	0x04
#define HCI_LK_AUTH_COMBINATION		0x05
#define HCI_LK_CHANGED_COMBINATION	0x06
/* The spec doesn't define types for SMP keys */
#define HCI_LK_SMP_LTK			0x81
#define HCI_LK_SMP_IRK			0x82
#define HCI_LK_SMP_CSRK			0x83

/* ---- HCI Error Codes ---- */
#define HCI_ERROR_AUTH_FAILURE		0x05
#define HCI_ERROR_REJ_BAD_ADDR		0x0f
#define HCI_ERROR_REMOTE_USER_TERM	0x13
#define HCI_ERROR_LOCAL_HOST_TERM	0x16
#define HCI_ERROR_PAIRING_NOT_ALLOWED	0x18

<<<<<<< HEAD
=======
/* Flow control modes */
#define HCI_FLOW_CTL_MODE_PACKET_BASED	0x00
#define HCI_FLOW_CTL_MODE_BLOCK_BASED	0x01

>>>>>>> dc0d633e
/* -----  HCI Commands ---- */
#define HCI_OP_NOP			0x0000

#define HCI_OP_INQUIRY			0x0401
struct hci_cp_inquiry {
	__u8     lap[3];
	__u8     length;
	__u8     num_rsp;
} __packed;

#define HCI_OP_INQUIRY_CANCEL		0x0402

#define HCI_OP_EXIT_PERIODIC_INQ	0x0404

#define HCI_OP_CREATE_CONN		0x0405
struct hci_cp_create_conn {
	bdaddr_t bdaddr;
	__le16   pkt_type;
	__u8     pscan_rep_mode;
	__u8     pscan_mode;
	__le16   clock_offset;
	__u8     role_switch;
} __packed;

#define HCI_OP_DISCONNECT		0x0406
struct hci_cp_disconnect {
	__le16   handle;
	__u8     reason;
} __packed;

#define HCI_OP_ADD_SCO			0x0407
struct hci_cp_add_sco {
	__le16   handle;
	__le16   pkt_type;
} __packed;

#define HCI_OP_CREATE_CONN_CANCEL	0x0408
struct hci_cp_create_conn_cancel {
	bdaddr_t bdaddr;
} __packed;

#define HCI_OP_ACCEPT_CONN_REQ		0x0409
struct hci_cp_accept_conn_req {
	bdaddr_t bdaddr;
	__u8     role;
} __packed;

#define HCI_OP_REJECT_CONN_REQ		0x040a
struct hci_cp_reject_conn_req {
	bdaddr_t bdaddr;
	__u8     reason;
} __packed;

#define HCI_OP_LINK_KEY_REPLY		0x040b
struct hci_cp_link_key_reply {
	bdaddr_t bdaddr;
	__u8     link_key[16];
} __packed;

#define HCI_OP_LINK_KEY_NEG_REPLY	0x040c
struct hci_cp_link_key_neg_reply {
	bdaddr_t bdaddr;
} __packed;

#define HCI_OP_PIN_CODE_REPLY		0x040d
struct hci_cp_pin_code_reply {
	bdaddr_t bdaddr;
	__u8     pin_len;
	__u8     pin_code[16];
} __packed;
struct hci_rp_pin_code_reply {
	__u8     status;
	bdaddr_t bdaddr;
} __packed;

#define HCI_OP_PIN_CODE_NEG_REPLY	0x040e
struct hci_cp_pin_code_neg_reply {
	bdaddr_t bdaddr;
} __packed;
struct hci_rp_pin_code_neg_reply {
	__u8     status;
	bdaddr_t bdaddr;
} __packed;

#define HCI_OP_CHANGE_CONN_PTYPE	0x040f
struct hci_cp_change_conn_ptype {
	__le16   handle;
	__le16   pkt_type;
} __packed;

#define HCI_OP_AUTH_REQUESTED		0x0411
struct hci_cp_auth_requested {
	__le16   handle;
} __packed;

#define HCI_OP_SET_CONN_ENCRYPT		0x0413
struct hci_cp_set_conn_encrypt {
	__le16   handle;
	__u8     encrypt;
} __packed;

#define HCI_OP_CHANGE_CONN_LINK_KEY	0x0415
struct hci_cp_change_conn_link_key {
	__le16   handle;
} __packed;

#define HCI_OP_REMOTE_NAME_REQ		0x0419
struct hci_cp_remote_name_req {
	bdaddr_t bdaddr;
	__u8     pscan_rep_mode;
	__u8     pscan_mode;
	__le16   clock_offset;
} __packed;

#define HCI_OP_REMOTE_NAME_REQ_CANCEL	0x041a
struct hci_cp_remote_name_req_cancel {
	bdaddr_t bdaddr;
} __packed;

#define HCI_OP_READ_REMOTE_FEATURES	0x041b
struct hci_cp_read_remote_features {
	__le16   handle;
} __packed;

#define HCI_OP_READ_REMOTE_EXT_FEATURES	0x041c
struct hci_cp_read_remote_ext_features {
	__le16   handle;
	__u8     page;
} __packed;

#define HCI_OP_READ_REMOTE_VERSION	0x041d
struct hci_cp_read_remote_version {
	__le16   handle;
} __packed;

#define HCI_OP_SETUP_SYNC_CONN		0x0428
struct hci_cp_setup_sync_conn {
	__le16   handle;
	__le32   tx_bandwidth;
	__le32   rx_bandwidth;
	__le16   max_latency;
	__le16   voice_setting;
	__u8     retrans_effort;
	__le16   pkt_type;
} __packed;

#define HCI_OP_ACCEPT_SYNC_CONN_REQ	0x0429
struct hci_cp_accept_sync_conn_req {
	bdaddr_t bdaddr;
	__le32   tx_bandwidth;
	__le32   rx_bandwidth;
	__le16   max_latency;
	__le16   content_format;
	__u8     retrans_effort;
	__le16   pkt_type;
} __packed;

#define HCI_OP_REJECT_SYNC_CONN_REQ	0x042a
struct hci_cp_reject_sync_conn_req {
	bdaddr_t bdaddr;
	__u8     reason;
} __packed;

#define HCI_OP_IO_CAPABILITY_REPLY	0x042b
struct hci_cp_io_capability_reply {
	bdaddr_t bdaddr;
	__u8     capability;
	__u8     oob_data;
	__u8     authentication;
} __packed;

#define HCI_OP_USER_CONFIRM_REPLY		0x042c
struct hci_cp_user_confirm_reply {
	bdaddr_t bdaddr;
} __packed;
struct hci_rp_user_confirm_reply {
	__u8     status;
	bdaddr_t bdaddr;
} __packed;

#define HCI_OP_USER_CONFIRM_NEG_REPLY	0x042d

#define HCI_OP_USER_PASSKEY_REPLY		0x042e
struct hci_cp_user_passkey_reply {
	bdaddr_t bdaddr;
	__le32	passkey;
} __packed;

#define HCI_OP_USER_PASSKEY_NEG_REPLY	0x042f

#define HCI_OP_REMOTE_OOB_DATA_REPLY	0x0430
struct hci_cp_remote_oob_data_reply {
	bdaddr_t bdaddr;
	__u8     hash[16];
	__u8     randomizer[16];
} __packed;

#define HCI_OP_REMOTE_OOB_DATA_NEG_REPLY	0x0433
struct hci_cp_remote_oob_data_neg_reply {
	bdaddr_t bdaddr;
} __packed;

#define HCI_OP_IO_CAPABILITY_NEG_REPLY	0x0434
struct hci_cp_io_capability_neg_reply {
	bdaddr_t bdaddr;
	__u8     reason;
} __packed;

#define HCI_OP_SNIFF_MODE		0x0803
struct hci_cp_sniff_mode {
	__le16   handle;
	__le16   max_interval;
	__le16   min_interval;
	__le16   attempt;
	__le16   timeout;
} __packed;

#define HCI_OP_EXIT_SNIFF_MODE		0x0804
struct hci_cp_exit_sniff_mode {
	__le16   handle;
} __packed;

#define HCI_OP_ROLE_DISCOVERY		0x0809
struct hci_cp_role_discovery {
	__le16   handle;
} __packed;
struct hci_rp_role_discovery {
	__u8     status;
	__le16   handle;
	__u8     role;
} __packed;

#define HCI_OP_SWITCH_ROLE		0x080b
struct hci_cp_switch_role {
	bdaddr_t bdaddr;
	__u8     role;
} __packed;

#define HCI_OP_READ_LINK_POLICY		0x080c
struct hci_cp_read_link_policy {
	__le16   handle;
} __packed;
struct hci_rp_read_link_policy {
	__u8     status;
	__le16   handle;
	__le16   policy;
} __packed;

#define HCI_OP_WRITE_LINK_POLICY	0x080d
struct hci_cp_write_link_policy {
	__le16   handle;
	__le16   policy;
} __packed;
struct hci_rp_write_link_policy {
	__u8     status;
	__le16   handle;
} __packed;

#define HCI_OP_READ_DEF_LINK_POLICY	0x080e
struct hci_rp_read_def_link_policy {
	__u8     status;
	__le16   policy;
} __packed;

#define HCI_OP_WRITE_DEF_LINK_POLICY	0x080f
struct hci_cp_write_def_link_policy {
	__le16   policy;
} __packed;

#define HCI_OP_SNIFF_SUBRATE		0x0811
struct hci_cp_sniff_subrate {
	__le16   handle;
	__le16   max_latency;
	__le16   min_remote_timeout;
	__le16   min_local_timeout;
} __packed;

#define HCI_OP_SET_EVENT_MASK		0x0c01
struct hci_cp_set_event_mask {
	__u8     mask[8];
} __packed;

#define HCI_OP_RESET			0x0c03

#define HCI_OP_SET_EVENT_FLT		0x0c05
struct hci_cp_set_event_flt {
	__u8     flt_type;
	__u8     cond_type;
	__u8     condition[0];
} __packed;

/* Filter types */
#define HCI_FLT_CLEAR_ALL	0x00
#define HCI_FLT_INQ_RESULT	0x01
#define HCI_FLT_CONN_SETUP	0x02

/* CONN_SETUP Condition types */
#define HCI_CONN_SETUP_ALLOW_ALL	0x00
#define HCI_CONN_SETUP_ALLOW_CLASS	0x01
#define HCI_CONN_SETUP_ALLOW_BDADDR	0x02

/* CONN_SETUP Conditions */
#define HCI_CONN_SETUP_AUTO_OFF	0x01
#define HCI_CONN_SETUP_AUTO_ON	0x02

#define HCI_OP_DELETE_STORED_LINK_KEY	0x0c12
struct hci_cp_delete_stored_link_key {
	bdaddr_t bdaddr;
	__u8     delete_all;
} __packed;

#define HCI_MAX_NAME_LENGTH		248

#define HCI_OP_WRITE_LOCAL_NAME		0x0c13
struct hci_cp_write_local_name {
	__u8     name[HCI_MAX_NAME_LENGTH];
} __packed;

#define HCI_OP_READ_LOCAL_NAME		0x0c14
struct hci_rp_read_local_name {
	__u8     status;
	__u8     name[HCI_MAX_NAME_LENGTH];
} __packed;

#define HCI_OP_WRITE_CA_TIMEOUT		0x0c16

#define HCI_OP_WRITE_PG_TIMEOUT		0x0c18

#define HCI_OP_WRITE_SCAN_ENABLE	0x0c1a
	#define SCAN_DISABLED		0x00
	#define SCAN_INQUIRY		0x01
	#define SCAN_PAGE		0x02

#define HCI_OP_READ_AUTH_ENABLE		0x0c1f

#define HCI_OP_WRITE_AUTH_ENABLE	0x0c20
	#define AUTH_DISABLED		0x00
	#define AUTH_ENABLED		0x01

#define HCI_OP_READ_ENCRYPT_MODE	0x0c21

#define HCI_OP_WRITE_ENCRYPT_MODE	0x0c22
	#define ENCRYPT_DISABLED	0x00
	#define ENCRYPT_P2P		0x01
	#define ENCRYPT_BOTH		0x02

#define HCI_OP_READ_CLASS_OF_DEV	0x0c23
struct hci_rp_read_class_of_dev {
	__u8     status;
	__u8     dev_class[3];
} __packed;

#define HCI_OP_WRITE_CLASS_OF_DEV	0x0c24
struct hci_cp_write_class_of_dev {
	__u8     dev_class[3];
} __packed;

#define HCI_OP_READ_VOICE_SETTING	0x0c25
struct hci_rp_read_voice_setting {
	__u8     status;
	__le16   voice_setting;
} __packed;

#define HCI_OP_WRITE_VOICE_SETTING	0x0c26
struct hci_cp_write_voice_setting {
	__le16   voice_setting;
} __packed;

#define HCI_OP_HOST_BUFFER_SIZE		0x0c33
struct hci_cp_host_buffer_size {
	__le16   acl_mtu;
	__u8     sco_mtu;
	__le16   acl_max_pkt;
	__le16   sco_max_pkt;
} __packed;

#define HCI_OP_WRITE_INQUIRY_MODE	0x0c45

#define HCI_MAX_EIR_LENGTH		240

#define HCI_OP_WRITE_EIR		0x0c52
struct hci_cp_write_eir {
	uint8_t		fec;
	uint8_t		data[HCI_MAX_EIR_LENGTH];
} __packed;

#define HCI_OP_READ_SSP_MODE		0x0c55
struct hci_rp_read_ssp_mode {
	__u8     status;
	__u8     mode;
} __packed;

#define HCI_OP_WRITE_SSP_MODE		0x0c56
struct hci_cp_write_ssp_mode {
	__u8     mode;
} __packed;

#define HCI_OP_READ_LOCAL_OOB_DATA		0x0c57
struct hci_rp_read_local_oob_data {
	__u8     status;
	__u8     hash[16];
	__u8     randomizer[16];
} __packed;

#define HCI_OP_READ_INQ_RSP_TX_POWER	0x0c58

#define HCI_OP_READ_FLOW_CONTROL_MODE	0x0c66
struct hci_rp_read_flow_control_mode {
	__u8     status;
	__u8     mode;
} __packed;

#define HCI_OP_WRITE_LE_HOST_SUPPORTED	0x0c6d
struct hci_cp_write_le_host_supported {
	__u8 le;
	__u8 simul;
} __packed;

#define HCI_OP_READ_LOCAL_VERSION	0x1001
struct hci_rp_read_local_version {
	__u8     status;
	__u8     hci_ver;
	__le16   hci_rev;
	__u8     lmp_ver;
	__le16   manufacturer;
	__le16   lmp_subver;
} __packed;

#define HCI_OP_READ_LOCAL_COMMANDS	0x1002
struct hci_rp_read_local_commands {
	__u8     status;
	__u8     commands[64];
} __packed;

#define HCI_OP_READ_LOCAL_FEATURES	0x1003
struct hci_rp_read_local_features {
	__u8     status;
	__u8     features[8];
} __packed;

#define HCI_OP_READ_LOCAL_EXT_FEATURES	0x1004
struct hci_cp_read_local_ext_features {
	__u8     page;
} __packed;
struct hci_rp_read_local_ext_features {
	__u8     status;
	__u8     page;
	__u8     max_page;
	__u8     features[8];
} __packed;

#define HCI_OP_READ_BUFFER_SIZE		0x1005
struct hci_rp_read_buffer_size {
	__u8     status;
	__le16   acl_mtu;
	__u8     sco_mtu;
	__le16   acl_max_pkt;
	__le16   sco_max_pkt;
} __packed;

#define HCI_OP_READ_BD_ADDR		0x1009
struct hci_rp_read_bd_addr {
	__u8     status;
	bdaddr_t bdaddr;
} __packed;

#define HCI_OP_READ_DATA_BLOCK_SIZE	0x100a
struct hci_rp_read_data_block_size {
	__u8     status;
	__le16   max_acl_len;
	__le16   block_len;
	__le16   num_blocks;
} __packed;

#define HCI_OP_WRITE_PAGE_SCAN_ACTIVITY	0x0c1c
struct hci_cp_write_page_scan_activity {
	__le16   interval;
	__le16   window;
} __packed;

#define HCI_OP_WRITE_PAGE_SCAN_TYPE	0x0c47
	#define PAGE_SCAN_TYPE_STANDARD		0x00
	#define PAGE_SCAN_TYPE_INTERLACED	0x01

#define HCI_OP_READ_LOCAL_AMP_INFO	0x1409
struct hci_rp_read_local_amp_info {
	__u8     status;
	__u8     amp_status;
	__le32   total_bw;
	__le32   max_bw;
	__le32   min_latency;
	__le32   max_pdu;
	__u8     amp_type;
	__le16   pal_cap;
	__le16   max_assoc_size;
	__le32   max_flush_to;
	__le32   be_flush_to;
} __packed;

#define HCI_OP_LE_SET_EVENT_MASK	0x2001
struct hci_cp_le_set_event_mask {
	__u8     mask[8];
} __packed;

#define HCI_OP_LE_READ_BUFFER_SIZE	0x2002
struct hci_rp_le_read_buffer_size {
	__u8     status;
	__le16   le_mtu;
	__u8     le_max_pkt;
} __packed;

#define HCI_OP_LE_SET_SCAN_PARAM	0x200b
struct hci_cp_le_set_scan_param {
	__u8    type;
	__le16  interval;
	__le16  window;
	__u8    own_address_type;
	__u8    filter_policy;
} __packed;

<<<<<<< HEAD
=======
#define LE_SCANNING_DISABLED		0x00
#define LE_SCANNING_ENABLED		0x01

>>>>>>> dc0d633e
#define HCI_OP_LE_SET_SCAN_ENABLE	0x200c
struct hci_cp_le_set_scan_enable {
	__u8     enable;
	__u8     filter_dup;
} __packed;

#define HCI_OP_LE_CREATE_CONN		0x200d
struct hci_cp_le_create_conn {
	__le16   scan_interval;
	__le16   scan_window;
	__u8     filter_policy;
	__u8     peer_addr_type;
	bdaddr_t peer_addr;
	__u8     own_address_type;
	__le16   conn_interval_min;
	__le16   conn_interval_max;
	__le16   conn_latency;
	__le16   supervision_timeout;
	__le16   min_ce_len;
	__le16   max_ce_len;
} __packed;

#define HCI_OP_LE_CREATE_CONN_CANCEL	0x200e

#define HCI_OP_LE_CONN_UPDATE		0x2013
struct hci_cp_le_conn_update {
	__le16   handle;
	__le16   conn_interval_min;
	__le16   conn_interval_max;
	__le16   conn_latency;
	__le16   supervision_timeout;
	__le16   min_ce_len;
	__le16   max_ce_len;
} __packed;

#define HCI_OP_LE_START_ENC		0x2019
struct hci_cp_le_start_enc {
	__le16	handle;
	__u8	rand[8];
	__le16	ediv;
	__u8	ltk[16];
} __packed;

#define HCI_OP_LE_LTK_REPLY		0x201a
struct hci_cp_le_ltk_reply {
	__le16	handle;
	__u8	ltk[16];
} __packed;
struct hci_rp_le_ltk_reply {
	__u8	status;
	__le16	handle;
} __packed;

#define HCI_OP_LE_LTK_NEG_REPLY		0x201b
struct hci_cp_le_ltk_neg_reply {
	__le16	handle;
} __packed;
struct hci_rp_le_ltk_neg_reply {
	__u8	status;
	__le16	handle;
} __packed;

/* ---- HCI Events ---- */
#define HCI_EV_INQUIRY_COMPLETE		0x01

#define HCI_EV_INQUIRY_RESULT		0x02
struct inquiry_info {
	bdaddr_t bdaddr;
	__u8     pscan_rep_mode;
	__u8     pscan_period_mode;
	__u8     pscan_mode;
	__u8     dev_class[3];
	__le16   clock_offset;
} __packed;

#define HCI_EV_CONN_COMPLETE		0x03
struct hci_ev_conn_complete {
	__u8     status;
	__le16   handle;
	bdaddr_t bdaddr;
	__u8     link_type;
	__u8     encr_mode;
} __packed;

#define HCI_EV_CONN_REQUEST		0x04
struct hci_ev_conn_request {
	bdaddr_t bdaddr;
	__u8     dev_class[3];
	__u8     link_type;
} __packed;

#define HCI_EV_DISCONN_COMPLETE		0x05
struct hci_ev_disconn_complete {
	__u8     status;
	__le16   handle;
	__u8     reason;
} __packed;

#define HCI_EV_AUTH_COMPLETE		0x06
struct hci_ev_auth_complete {
	__u8     status;
	__le16   handle;
} __packed;

#define HCI_EV_REMOTE_NAME		0x07
struct hci_ev_remote_name {
	__u8     status;
	bdaddr_t bdaddr;
	__u8     name[HCI_MAX_NAME_LENGTH];
} __packed;

#define HCI_EV_ENCRYPT_CHANGE		0x08
struct hci_ev_encrypt_change {
	__u8     status;
	__le16   handle;
	__u8     encrypt;
} __packed;

#define HCI_EV_CHANGE_LINK_KEY_COMPLETE	0x09
struct hci_ev_change_link_key_complete {
	__u8     status;
	__le16   handle;
} __packed;

#define HCI_EV_REMOTE_FEATURES		0x0b
struct hci_ev_remote_features {
	__u8     status;
	__le16   handle;
	__u8     features[8];
} __packed;

#define HCI_EV_REMOTE_VERSION		0x0c
struct hci_ev_remote_version {
	__u8     status;
	__le16   handle;
	__u8     lmp_ver;
	__le16   manufacturer;
	__le16   lmp_subver;
} __packed;

#define HCI_EV_QOS_SETUP_COMPLETE	0x0d
struct hci_qos {
	__u8     service_type;
	__u32    token_rate;
	__u32    peak_bandwidth;
	__u32    latency;
	__u32    delay_variation;
} __packed;
struct hci_ev_qos_setup_complete {
	__u8     status;
	__le16   handle;
	struct   hci_qos qos;
} __packed;

#define HCI_EV_CMD_COMPLETE		0x0e
struct hci_ev_cmd_complete {
	__u8     ncmd;
	__le16   opcode;
} __packed;

#define HCI_EV_CMD_STATUS		0x0f
struct hci_ev_cmd_status {
	__u8     status;
	__u8     ncmd;
	__le16   opcode;
} __packed;

#define HCI_EV_ROLE_CHANGE		0x12
struct hci_ev_role_change {
	__u8     status;
	bdaddr_t bdaddr;
	__u8     role;
} __packed;

#define HCI_EV_NUM_COMP_PKTS		0x13
struct hci_comp_pkts_info {
	__le16   handle;
	__le16   count;
} __packed;

struct hci_ev_num_comp_pkts {
	__u8     num_hndl;
	struct hci_comp_pkts_info handles[0];
} __packed;

#define HCI_EV_MODE_CHANGE		0x14
struct hci_ev_mode_change {
	__u8     status;
	__le16   handle;
	__u8     mode;
	__le16   interval;
} __packed;

#define HCI_EV_PIN_CODE_REQ		0x16
struct hci_ev_pin_code_req {
	bdaddr_t bdaddr;
} __packed;

#define HCI_EV_LINK_KEY_REQ		0x17
struct hci_ev_link_key_req {
	bdaddr_t bdaddr;
} __packed;

#define HCI_EV_LINK_KEY_NOTIFY		0x18
struct hci_ev_link_key_notify {
	bdaddr_t bdaddr;
	__u8     link_key[16];
	__u8     key_type;
} __packed;

#define HCI_EV_CLOCK_OFFSET		0x1c
struct hci_ev_clock_offset {
	__u8     status;
	__le16   handle;
	__le16   clock_offset;
} __packed;

#define HCI_EV_PKT_TYPE_CHANGE		0x1d
struct hci_ev_pkt_type_change {
	__u8     status;
	__le16   handle;
	__le16   pkt_type;
} __packed;

#define HCI_EV_PSCAN_REP_MODE		0x20
struct hci_ev_pscan_rep_mode {
	bdaddr_t bdaddr;
	__u8     pscan_rep_mode;
} __packed;

#define HCI_EV_INQUIRY_RESULT_WITH_RSSI	0x22
struct inquiry_info_with_rssi {
	bdaddr_t bdaddr;
	__u8     pscan_rep_mode;
	__u8     pscan_period_mode;
	__u8     dev_class[3];
	__le16   clock_offset;
	__s8     rssi;
} __packed;
struct inquiry_info_with_rssi_and_pscan_mode {
	bdaddr_t bdaddr;
	__u8     pscan_rep_mode;
	__u8     pscan_period_mode;
	__u8     pscan_mode;
	__u8     dev_class[3];
	__le16   clock_offset;
	__s8     rssi;
} __packed;

#define HCI_EV_REMOTE_EXT_FEATURES	0x23
struct hci_ev_remote_ext_features {
	__u8     status;
	__le16   handle;
	__u8     page;
	__u8     max_page;
	__u8     features[8];
} __packed;

#define HCI_EV_SYNC_CONN_COMPLETE	0x2c
struct hci_ev_sync_conn_complete {
	__u8     status;
	__le16   handle;
	bdaddr_t bdaddr;
	__u8     link_type;
	__u8     tx_interval;
	__u8     retrans_window;
	__le16   rx_pkt_len;
	__le16   tx_pkt_len;
	__u8     air_mode;
} __packed;

#define HCI_EV_SYNC_CONN_CHANGED	0x2d
struct hci_ev_sync_conn_changed {
	__u8     status;
	__le16   handle;
	__u8     tx_interval;
	__u8     retrans_window;
	__le16   rx_pkt_len;
	__le16   tx_pkt_len;
} __packed;

#define HCI_EV_SNIFF_SUBRATE		0x2e
struct hci_ev_sniff_subrate {
	__u8     status;
	__le16   handle;
	__le16   max_tx_latency;
	__le16   max_rx_latency;
	__le16   max_remote_timeout;
	__le16   max_local_timeout;
} __packed;

#define HCI_EV_EXTENDED_INQUIRY_RESULT	0x2f
struct extended_inquiry_info {
	bdaddr_t bdaddr;
	__u8     pscan_rep_mode;
	__u8     pscan_period_mode;
	__u8     dev_class[3];
	__le16   clock_offset;
	__s8     rssi;
	__u8     data[240];
} __packed;

#define HCI_EV_IO_CAPA_REQUEST		0x31
struct hci_ev_io_capa_request {
	bdaddr_t bdaddr;
} __packed;

#define HCI_EV_IO_CAPA_REPLY		0x32
struct hci_ev_io_capa_reply {
	bdaddr_t bdaddr;
	__u8     capability;
	__u8     oob_data;
	__u8     authentication;
} __packed;

#define HCI_EV_USER_CONFIRM_REQUEST	0x33
struct hci_ev_user_confirm_req {
	bdaddr_t	bdaddr;
	__le32		passkey;
} __packed;

#define HCI_EV_USER_PASSKEY_REQUEST	0x34
struct hci_ev_user_passkey_req {
	bdaddr_t	bdaddr;
} __packed;

#define HCI_EV_REMOTE_OOB_DATA_REQUEST	0x35
struct hci_ev_remote_oob_data_request {
	bdaddr_t bdaddr;
} __packed;

#define HCI_EV_SIMPLE_PAIR_COMPLETE	0x36
struct hci_ev_simple_pair_complete {
	__u8     status;
	bdaddr_t bdaddr;
} __packed;

#define HCI_EV_REMOTE_HOST_FEATURES	0x3d
struct hci_ev_remote_host_features {
	bdaddr_t bdaddr;
	__u8     features[8];
} __packed;

#define HCI_EV_LE_META			0x3e
struct hci_ev_le_meta {
	__u8     subevent;
} __packed;

/* Low energy meta events */
#define HCI_EV_LE_CONN_COMPLETE		0x01
struct hci_ev_le_conn_complete {
	__u8     status;
	__le16   handle;
	__u8     role;
	__u8     bdaddr_type;
	bdaddr_t bdaddr;
	__le16   interval;
	__le16   latency;
	__le16   supervision_timeout;
	__u8     clk_accurancy;
} __packed;

#define HCI_EV_LE_LTK_REQ		0x05
struct hci_ev_le_ltk_req {
	__le16	handle;
	__u8	random[8];
	__le16	ediv;
} __packed;

/* Advertising report event types */
#define ADV_IND		0x00
#define ADV_DIRECT_IND	0x01
#define ADV_SCAN_IND	0x02
#define ADV_NONCONN_IND	0x03
#define ADV_SCAN_RSP	0x04

#define ADDR_LE_DEV_PUBLIC	0x00
#define ADDR_LE_DEV_RANDOM	0x01

#define HCI_EV_LE_ADVERTISING_REPORT	0x02
struct hci_ev_le_advertising_info {
	__u8	 evt_type;
	__u8	 bdaddr_type;
	bdaddr_t bdaddr;
	__u8	 length;
	__u8	 data[0];
} __packed;

/* Internal events generated by Bluetooth stack */
#define HCI_EV_STACK_INTERNAL	0xfd
struct hci_ev_stack_internal {
	__u16    type;
	__u8     data[0];
} __packed;

#define HCI_EV_SI_DEVICE	0x01
struct hci_ev_si_device {
	__u16    event;
	__u16    dev_id;
} __packed;

#define HCI_EV_SI_SECURITY	0x02
struct hci_ev_si_security {
	__u16    event;
	__u16    proto;
	__u16    subproto;
	__u8     incoming;
} __packed;

/* ---- HCI Packet structures ---- */
#define HCI_COMMAND_HDR_SIZE 3
#define HCI_EVENT_HDR_SIZE   2
#define HCI_ACL_HDR_SIZE     4
#define HCI_SCO_HDR_SIZE     3

struct hci_command_hdr {
	__le16	opcode;		/* OCF & OGF */
	__u8	plen;
} __packed;

struct hci_event_hdr {
	__u8	evt;
	__u8	plen;
} __packed;

struct hci_acl_hdr {
	__le16	handle;		/* Handle & Flags(PB, BC) */
	__le16	dlen;
} __packed;

struct hci_sco_hdr {
	__le16	handle;
	__u8	dlen;
} __packed;

#include <linux/skbuff.h>
static inline struct hci_event_hdr *hci_event_hdr(const struct sk_buff *skb)
{
	return (struct hci_event_hdr *) skb->data;
}

static inline struct hci_acl_hdr *hci_acl_hdr(const struct sk_buff *skb)
{
	return (struct hci_acl_hdr *) skb->data;
}

static inline struct hci_sco_hdr *hci_sco_hdr(const struct sk_buff *skb)
{
	return (struct hci_sco_hdr *) skb->data;
}

/* Command opcode pack/unpack */
#define hci_opcode_pack(ogf, ocf)	(__u16) ((ocf & 0x03ff)|(ogf << 10))
#define hci_opcode_ogf(op)		(op >> 10)
#define hci_opcode_ocf(op)		(op & 0x03ff)

/* ACL handle and flags pack/unpack */
#define hci_handle_pack(h, f)	(__u16) ((h & 0x0fff)|(f << 12))
#define hci_handle(h)		(h & 0x0fff)
#define hci_flags(h)		(h >> 12)

/* ---- HCI Sockets ---- */

/* Socket options */
#define HCI_DATA_DIR	1
#define HCI_FILTER	2
#define HCI_TIME_STAMP	3

/* CMSG flags */
#define HCI_CMSG_DIR	0x0001
#define HCI_CMSG_TSTAMP	0x0002

struct sockaddr_hci {
	sa_family_t    hci_family;
	unsigned short hci_dev;
	unsigned short hci_channel;
};
#define HCI_DEV_NONE	0xffff

#define HCI_CHANNEL_RAW		0
#define HCI_CHANNEL_CONTROL	1

struct hci_filter {
	unsigned long type_mask;
	unsigned long event_mask[2];
	__le16 opcode;
};

struct hci_ufilter {
	__u32  type_mask;
	__u32  event_mask[2];
	__le16 opcode;
};

#define HCI_FLT_TYPE_BITS	31
#define HCI_FLT_EVENT_BITS	63
#define HCI_FLT_OGF_BITS	63
#define HCI_FLT_OCF_BITS	127

/* ---- HCI Ioctl requests structures ---- */
struct hci_dev_stats {
	__u32 err_rx;
	__u32 err_tx;
	__u32 cmd_tx;
	__u32 evt_rx;
	__u32 acl_tx;
	__u32 acl_rx;
	__u32 sco_tx;
	__u32 sco_rx;
	__u32 byte_rx;
	__u32 byte_tx;
};

struct hci_dev_info {
	__u16 dev_id;
	char  name[8];

	bdaddr_t bdaddr;

	__u32 flags;
	__u8  type;

	__u8  features[8];

	__u32 pkt_type;
	__u32 link_policy;
	__u32 link_mode;

	__u16 acl_mtu;
	__u16 acl_pkts;
	__u16 sco_mtu;
	__u16 sco_pkts;

	struct hci_dev_stats stat;
};

struct hci_conn_info {
	__u16    handle;
	bdaddr_t bdaddr;
	__u8     type;
	__u8     out;
	__u16    state;
	__u32    link_mode;
};

struct hci_dev_req {
	__u16  dev_id;
	__u32  dev_opt;
};

struct hci_dev_list_req {
	__u16  dev_num;
	struct hci_dev_req dev_req[0];	/* hci_dev_req structures */
};

struct hci_conn_list_req {
	__u16  dev_id;
	__u16  conn_num;
	struct hci_conn_info conn_info[0];
};

struct hci_conn_info_req {
	bdaddr_t bdaddr;
	__u8     type;
	struct   hci_conn_info conn_info[0];
};

struct hci_auth_info_req {
	bdaddr_t bdaddr;
	__u8     type;
};

struct hci_inquiry_req {
	__u16 dev_id;
	__u16 flags;
	__u8  lap[3];
	__u8  length;
	__u8  num_rsp;
};
#define IREQ_CACHE_FLUSH 0x0001

extern int enable_hs;

#endif /* __HCI_H */<|MERGE_RESOLUTION|>--- conflicted
+++ resolved
@@ -280,13 +280,10 @@
 #define HCI_ERROR_LOCAL_HOST_TERM	0x16
 #define HCI_ERROR_PAIRING_NOT_ALLOWED	0x18
 
-<<<<<<< HEAD
-=======
 /* Flow control modes */
 #define HCI_FLOW_CTL_MODE_PACKET_BASED	0x00
 #define HCI_FLOW_CTL_MODE_BLOCK_BASED	0x01
 
->>>>>>> dc0d633e
 /* -----  HCI Commands ---- */
 #define HCI_OP_NOP			0x0000
 
@@ -807,12 +804,9 @@
 	__u8    filter_policy;
 } __packed;
 
-<<<<<<< HEAD
-=======
 #define LE_SCANNING_DISABLED		0x00
 #define LE_SCANNING_ENABLED		0x01
 
->>>>>>> dc0d633e
 #define HCI_OP_LE_SET_SCAN_ENABLE	0x200c
 struct hci_cp_le_set_scan_enable {
 	__u8     enable;
