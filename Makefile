VERSION = 3
PATCHLEVEL = 4
<<<<<<< HEAD
SUBLEVEL = 29
=======
SUBLEVEL = 39
>>>>>>> f8f24e66
EXTRAVERSION =
NAME = Saber-toothed Squirrel

# *DOCUMENTATION*
# To see a list of typical targets execute "make help"
# More info can be located in ./README
# Comments in this file are targeted only to the developer, do not
# expect to learn how to build the kernel reading this file.

# Do not:
# o  use make's built-in rules and variables
#    (this increases performance and avoids hard-to-debug behaviour);
# o  print "Entering directory ...";
MAKEFLAGS += -rR --no-print-directory

# Avoid funny character set dependencies
unexport LC_ALL
LC_COLLATE=C
LC_NUMERIC=C
export LC_COLLATE LC_NUMERIC

# We are using a recursive build, so we need to do a little thinking
# to get the ordering right.
#
# Most importantly: sub-Makefiles should only ever modify files in
# their own directory. If in some directory we have a dependency on
# a file in another dir (which doesn't happen often, but it's often
# unavoidable when linking the built-in.o targets which finally
# turn into vmlinux), we will call a sub make in that other dir, and
# after that we are sure that everything which is in that other dir
# is now up to date.
#
# The only cases where we need to modify files which have global
# effects are thus separated out and done before the recursive
# descending is started. They are now explicitly listed as the
# prepare rule.

# To put more focus on warnings, be less verbose as default
# Use 'make V=1' to see the full commands

ifeq ("$(origin V)", "command line")
  KBUILD_VERBOSE = $(V)
endif
ifndef KBUILD_VERBOSE
  KBUILD_VERBOSE = 0
endif

# Call a source code checker (by default, "sparse") as part of the
# C compilation.
#
# Use 'make C=1' to enable checking of only re-compiled files.
# Use 'make C=2' to enable checking of *all* source files, regardless
# of whether they are re-compiled or not.
#
# See the file "Documentation/sparse.txt" for more details, including
# where to get the "sparse" utility.

ifeq ("$(origin C)", "command line")
  KBUILD_CHECKSRC = $(C)
endif
ifndef KBUILD_CHECKSRC
  KBUILD_CHECKSRC = 0
endif

# Use make M=dir to specify directory of external module to build
# Old syntax make ... SUBDIRS=$PWD is still supported
# Setting the environment variable KBUILD_EXTMOD take precedence
ifdef SUBDIRS
  KBUILD_EXTMOD ?= $(SUBDIRS)
endif

ifeq ("$(origin M)", "command line")
  KBUILD_EXTMOD := $(M)
endif

# kbuild supports saving output files in a separate directory.
# To locate output files in a separate directory two syntaxes are supported.
# In both cases the working directory must be the root of the kernel src.
# 1) O=
# Use "make O=dir/to/store/output/files/"
#
# 2) Set KBUILD_OUTPUT
# Set the environment variable KBUILD_OUTPUT to point to the directory
# where the output files shall be placed.
# export KBUILD_OUTPUT=dir/to/store/output/files/
# make
#
# The O= assignment takes precedence over the KBUILD_OUTPUT environment
# variable.


# KBUILD_SRC is set on invocation of make in OBJ directory
# KBUILD_SRC is not intended to be used by the regular user (for now)
ifeq ($(KBUILD_SRC),)

# OK, Make called in directory where kernel src resides
# Do we want to locate output files in a separate directory?
ifeq ("$(origin O)", "command line")
  KBUILD_OUTPUT := $(O)
endif

ifeq ("$(origin W)", "command line")
  export KBUILD_ENABLE_EXTRA_GCC_CHECKS := $(W)
endif

# That's our default target when none is given on the command line
PHONY := _all
_all:

# Cancel implicit rules on top Makefile
$(CURDIR)/Makefile Makefile: ;

ifneq ($(KBUILD_OUTPUT),)
# Invoke a second make in the output directory, passing relevant variables
# check that the output directory actually exists
saved-output := $(KBUILD_OUTPUT)
KBUILD_OUTPUT := $(shell cd $(KBUILD_OUTPUT) && /bin/pwd)
$(if $(KBUILD_OUTPUT),, \
     $(error output directory "$(saved-output)" does not exist))

PHONY += $(MAKECMDGOALS) sub-make

$(filter-out _all sub-make $(CURDIR)/Makefile, $(MAKECMDGOALS)) _all: sub-make
	$(Q)@:

sub-make: FORCE
	$(if $(KBUILD_VERBOSE:1=),@)$(MAKE) -C $(KBUILD_OUTPUT) \
	KBUILD_SRC=$(CURDIR) \
	KBUILD_EXTMOD="$(KBUILD_EXTMOD)" -f $(CURDIR)/Makefile \
	$(filter-out _all sub-make,$(MAKECMDGOALS))

# Leave processing to above invocation of make
skip-makefile := 1
endif # ifneq ($(KBUILD_OUTPUT),)
endif # ifeq ($(KBUILD_SRC),)

# We process the rest of the Makefile if this is the final invocation of make
ifeq ($(skip-makefile),)

# If building an external module we do not care about the all: rule
# but instead _all depend on modules
PHONY += all
ifeq ($(KBUILD_EXTMOD),)
_all: all
else
_all: modules
endif

srctree		:= $(if $(KBUILD_SRC),$(KBUILD_SRC),$(CURDIR))
objtree		:= $(CURDIR)
src		:= $(srctree)
obj		:= $(objtree)

VPATH		:= $(srctree)$(if $(KBUILD_EXTMOD),:$(KBUILD_EXTMOD))

export srctree objtree VPATH


# SUBARCH tells the usermode build what the underlying arch is.  That is set
# first, and if a usermode build is happening, the "ARCH=um" on the command
# line overrides the setting of ARCH below.  If a native build is happening,
# then ARCH is assigned, getting whatever value it gets normally, and 
# SUBARCH is subsequently ignored.

SUBARCH := $(shell uname -m | sed -e s/i.86/i386/ -e s/sun4u/sparc64/ \
				  -e s/arm.*/arm/ -e s/sa110/arm/ \
				  -e s/s390x/s390/ -e s/parisc64/parisc/ \
				  -e s/ppc.*/powerpc/ -e s/mips.*/mips/ \
				  -e s/sh[234].*/sh/ )

# Cross compiling and selecting different set of gcc/bin-utils
# ---------------------------------------------------------------------------
#
# When performing cross compilation for other architectures ARCH shall be set
# to the target architecture. (See arch/* for the possibilities).
# ARCH can be set during invocation of make:
# make ARCH=ia64
# Another way is to have ARCH set in the environment.
# The default ARCH is the host where make is executed.

# CROSS_COMPILE specify the prefix used for all executables used
# during compilation. Only gcc and related bin-utils executables
# are prefixed with $(CROSS_COMPILE).
# CROSS_COMPILE can be set on the command line
# make CROSS_COMPILE=ia64-linux-
# Alternatively CROSS_COMPILE can be set in the environment.
# A third alternative is to store a setting in .config so that plain
# "make" in the configured kernel build directory always uses that.
# Default value for CROSS_COMPILE is not to prefix executables
# Note: Some architectures assign CROSS_COMPILE in their arch/*/Makefile
export KBUILD_BUILDHOST := $(SUBARCH)
ARCH		?= $(SUBARCH)
CROSS_COMPILE	?= $(CONFIG_CROSS_COMPILE:"%"=%)

# Architecture as present in compile.h
UTS_MACHINE 	:= $(ARCH)
SRCARCH 	:= $(ARCH)

# Additional ARCH settings for x86
ifeq ($(ARCH),i386)
        SRCARCH := x86
endif
ifeq ($(ARCH),x86_64)
        SRCARCH := x86
endif

# Additional ARCH settings for sparc
ifeq ($(ARCH),sparc32)
       SRCARCH := sparc
endif
ifeq ($(ARCH),sparc64)
       SRCARCH := sparc
endif

# Additional ARCH settings for sh
ifeq ($(ARCH),sh64)
       SRCARCH := sh
endif

# Additional ARCH settings for tile
ifeq ($(ARCH),tilepro)
       SRCARCH := tile
endif
ifeq ($(ARCH),tilegx)
       SRCARCH := tile
endif

# Where to locate arch specific headers
hdr-arch  := $(SRCARCH)

ifeq ($(ARCH),m68knommu)
       hdr-arch  := m68k
endif

KCONFIG_CONFIG	?= .config
export KCONFIG_CONFIG

# SHELL used by kbuild
CONFIG_SHELL := $(shell if [ -x "$$BASH" ]; then echo $$BASH; \
	  else if [ -x /bin/bash ]; then echo /bin/bash; \
	  else echo sh; fi ; fi)

HOSTCC       = gcc
HOSTCXX      = g++
HOSTCFLAGS   = -Wall -Wmissing-prototypes -Wstrict-prototypes -O2 -fomit-frame-pointer
HOSTCXXFLAGS = -O2

# Decide whether to build built-in, modular, or both.
# Normally, just do built-in.

KBUILD_MODULES :=
KBUILD_BUILTIN := 1

#	If we have only "make modules", don't compile built-in objects.
#	When we're building modules with modversions, we need to consider
#	the built-in objects during the descend as well, in order to
#	make sure the checksums are up to date before we record them.

ifeq ($(MAKECMDGOALS),modules)
  KBUILD_BUILTIN := $(if $(CONFIG_MODVERSIONS),1)
endif

#	If we have "make <whatever> modules", compile modules
#	in addition to whatever we do anyway.
#	Just "make" or "make all" shall build modules as well

ifneq ($(filter all _all modules,$(MAKECMDGOALS)),)
  KBUILD_MODULES := 1
endif

ifeq ($(MAKECMDGOALS),)
  KBUILD_MODULES := 1
endif

export KBUILD_MODULES KBUILD_BUILTIN
export KBUILD_CHECKSRC KBUILD_SRC KBUILD_EXTMOD

# Beautify output
# ---------------------------------------------------------------------------
#
# Normally, we echo the whole command before executing it. By making
# that echo $($(quiet)$(cmd)), we now have the possibility to set
# $(quiet) to choose other forms of output instead, e.g.
#
#         quiet_cmd_cc_o_c = Compiling $(RELDIR)/$@
#         cmd_cc_o_c       = $(CC) $(c_flags) -c -o $@ $<
#
# If $(quiet) is empty, the whole command will be printed.
# If it is set to "quiet_", only the short version will be printed. 
# If it is set to "silent_", nothing will be printed at all, since
# the variable $(silent_cmd_cc_o_c) doesn't exist.
#
# A simple variant is to prefix commands with $(Q) - that's useful
# for commands that shall be hidden in non-verbose mode.
#
#	$(Q)ln $@ :<
#
# If KBUILD_VERBOSE equals 0 then the above command will be hidden.
# If KBUILD_VERBOSE equals 1 then the above command is displayed.

ifeq ($(KBUILD_VERBOSE),1)
  quiet =
  Q =
else
  quiet=quiet_
  Q = @
endif

# If the user is running make -s (silent mode), suppress echoing of
# commands

ifneq ($(filter s% -s%,$(MAKEFLAGS)),)
  quiet=silent_
endif

export quiet Q KBUILD_VERBOSE


# Look for make include files relative to root of kernel src
MAKEFLAGS += --include-dir=$(srctree)

# We need some generic definitions (do not try to remake the file).
$(srctree)/scripts/Kbuild.include: ;
include $(srctree)/scripts/Kbuild.include

# Make variables (CC, etc...)

AS		= $(CROSS_COMPILE)as
LD		= $(CROSS_COMPILE)ld
CC		= $(CROSS_COMPILE)gcc
CPP		= $(CC) -E
AR		= $(CROSS_COMPILE)ar
NM		= $(CROSS_COMPILE)nm
STRIP		= $(CROSS_COMPILE)strip
OBJCOPY		= $(CROSS_COMPILE)objcopy
OBJDUMP		= $(CROSS_COMPILE)objdump
AWK		= awk
GENKSYMS	= scripts/genksyms/genksyms
INSTALLKERNEL  := installkernel
DEPMOD		= /sbin/depmod
KALLSYMS	= scripts/kallsyms
PERL		= perl
CHECK		= sparse

CHECKFLAGS     := -D__linux__ -Dlinux -D__STDC__ -Dunix -D__unix__ \
		  -Wbitwise -Wno-return-void $(CF)
CFLAGS_MODULE   =
AFLAGS_MODULE   =
LDFLAGS_MODULE  =
CFLAGS_KERNEL	=
AFLAGS_KERNEL	=
CFLAGS_GCOV	= -fprofile-arcs -ftest-coverage


# Use LINUXINCLUDE when you must reference the include/ directory.
# Needed to be compatible with the O= option
LINUXINCLUDE    := -I$(srctree)/arch/$(hdr-arch)/include \
                   -Iarch/$(hdr-arch)/include/generated -Iinclude \
                   $(if $(KBUILD_SRC), -I$(srctree)/include) \
                   -include $(srctree)/include/linux/kconfig.h

KBUILD_CPPFLAGS := -D__KERNEL__

KBUILD_CFLAGS   := -Wall -Wundef -Wstrict-prototypes -Wno-trigraphs \
		   -fno-strict-aliasing -fno-common \
		   -Werror-implicit-function-declaration \
		   -Wno-format-security \
		   -fno-delete-null-pointer-checks
KBUILD_AFLAGS_KERNEL :=
KBUILD_CFLAGS_KERNEL :=
KBUILD_AFLAGS   := -D__ASSEMBLY__
KBUILD_AFLAGS_MODULE  := -DMODULE
KBUILD_CFLAGS_MODULE  := -DMODULE
KBUILD_LDFLAGS_MODULE := -T $(srctree)/scripts/module-common.lds

# Read KERNELRELEASE from include/config/kernel.release (if it exists)
KERNELRELEASE = $(shell cat include/config/kernel.release 2> /dev/null)
KERNELVERSION = $(VERSION)$(if $(PATCHLEVEL),.$(PATCHLEVEL)$(if $(SUBLEVEL),.$(SUBLEVEL)))$(EXTRAVERSION)

export VERSION PATCHLEVEL SUBLEVEL KERNELRELEASE KERNELVERSION
export ARCH SRCARCH CONFIG_SHELL HOSTCC HOSTCFLAGS CROSS_COMPILE AS LD CC
export CPP AR NM STRIP OBJCOPY OBJDUMP
export MAKE AWK GENKSYMS INSTALLKERNEL PERL UTS_MACHINE
export HOSTCXX HOSTCXXFLAGS LDFLAGS_MODULE CHECK CHECKFLAGS

export KBUILD_CPPFLAGS NOSTDINC_FLAGS LINUXINCLUDE OBJCOPYFLAGS LDFLAGS
export KBUILD_CFLAGS CFLAGS_KERNEL CFLAGS_MODULE CFLAGS_GCOV
export KBUILD_AFLAGS AFLAGS_KERNEL AFLAGS_MODULE
export KBUILD_AFLAGS_MODULE KBUILD_CFLAGS_MODULE KBUILD_LDFLAGS_MODULE
export KBUILD_AFLAGS_KERNEL KBUILD_CFLAGS_KERNEL
export KBUILD_ARFLAGS

# When compiling out-of-tree modules, put MODVERDIR in the module
# tree rather than in the kernel tree. The kernel tree might
# even be read-only.
export MODVERDIR := $(if $(KBUILD_EXTMOD),$(firstword $(KBUILD_EXTMOD))/).tmp_versions

# Files to ignore in find ... statements

RCS_FIND_IGNORE := \( -name SCCS -o -name BitKeeper -o -name .svn -o -name CVS -o -name .pc -o -name .hg -o -name .git \) -prune -o
export RCS_TAR_IGNORE := --exclude SCCS --exclude BitKeeper --exclude .svn --exclude CVS --exclude .pc --exclude .hg --exclude .git

# ===========================================================================
# Rules shared between *config targets and build targets

# Basic helpers built in scripts/
PHONY += scripts_basic
scripts_basic:
	$(Q)$(MAKE) $(build)=scripts/basic
	$(Q)rm -f .tmp_quiet_recordmcount

# To avoid any implicit rule to kick in, define an empty command.
scripts/basic/%: scripts_basic ;

PHONY += outputmakefile
# outputmakefile generates a Makefile in the output directory, if using a
# separate output directory. This allows convenient use of make in the
# output directory.
outputmakefile:
ifneq ($(KBUILD_SRC),)
	$(Q)ln -fsn $(srctree) source
	$(Q)$(CONFIG_SHELL) $(srctree)/scripts/mkmakefile \
	    $(srctree) $(objtree) $(VERSION) $(PATCHLEVEL)
endif

# Support for using generic headers in asm-generic
PHONY += asm-generic
asm-generic:
	$(Q)$(MAKE) -f $(srctree)/scripts/Makefile.asm-generic \
	            obj=arch/$(SRCARCH)/include/generated/asm

# To make sure we do not include .config for any of the *config targets
# catch them early, and hand them over to scripts/kconfig/Makefile
# It is allowed to specify more targets when calling make, including
# mixing *config targets and build targets.
# For example 'make oldconfig all'.
# Detect when mixed targets is specified, and make a second invocation
# of make so .config is not included in this case either (for *config).

no-dot-config-targets := clean mrproper distclean \
			 cscope gtags TAGS tags help %docs check% coccicheck \
			 include/linux/version.h headers_% archheaders archscripts \
			 kernelversion %src-pkg

config-targets := 0
mixed-targets  := 0
dot-config     := 1

ifneq ($(filter $(no-dot-config-targets), $(MAKECMDGOALS)),)
	ifeq ($(filter-out $(no-dot-config-targets), $(MAKECMDGOALS)),)
		dot-config := 0
	endif
endif

ifeq ($(KBUILD_EXTMOD),)
        ifneq ($(filter config %config,$(MAKECMDGOALS)),)
                config-targets := 1
                ifneq ($(filter-out config %config,$(MAKECMDGOALS)),)
                        mixed-targets := 1
                endif
        endif
endif

ifeq ($(mixed-targets),1)
# ===========================================================================
# We're called with mixed targets (*config and build targets).
# Handle them one by one.

%:: FORCE
	$(Q)$(MAKE) -C $(srctree) KBUILD_SRC= $@

else
ifeq ($(config-targets),1)
# ===========================================================================
# *config targets only - make sure prerequisites are updated, and descend
# in scripts/kconfig to make the *config target

# Read arch specific Makefile to set KBUILD_DEFCONFIG as needed.
# KBUILD_DEFCONFIG may point out an alternative default configuration
# used for 'make defconfig'
include $(srctree)/arch/$(SRCARCH)/Makefile
export KBUILD_DEFCONFIG KBUILD_KCONFIG

config: scripts_basic outputmakefile FORCE
	$(Q)mkdir -p include/linux include/config
	$(Q)$(MAKE) $(build)=scripts/kconfig $@

%config: scripts_basic outputmakefile FORCE
	$(Q)mkdir -p include/linux include/config
	$(Q)$(MAKE) $(build)=scripts/kconfig $@

else
# ===========================================================================
# Build targets only - this includes vmlinux, arch specific targets, clean
# targets and others. In general all targets except *config targets.

ifeq ($(KBUILD_EXTMOD),)
# Additional helpers built in scripts/
# Carefully list dependencies so we do not try to build scripts twice
# in parallel
PHONY += scripts
scripts: scripts_basic include/config/auto.conf include/config/tristate.conf
	$(Q)$(MAKE) $(build)=$(@)

# Objects we will link into vmlinux / subdirs we need to visit
init-y		:= init/
drivers-y	:= drivers/ sound/ firmware/
net-y		:= net/
libs-y		:= lib/
core-y		:= usr/
endif # KBUILD_EXTMOD

ifeq ($(dot-config),1)
# Read in config
-include include/config/auto.conf

ifeq ($(KBUILD_EXTMOD),)
# Read in dependencies to all Kconfig* files, make sure to run
# oldconfig if changes are detected.
-include include/config/auto.conf.cmd

# To avoid any implicit rule to kick in, define an empty command
$(KCONFIG_CONFIG) include/config/auto.conf.cmd: ;

# If .config is newer than include/config/auto.conf, someone tinkered
# with it and forgot to run make oldconfig.
# if auto.conf.cmd is missing then we are probably in a cleaned tree so
# we execute the config step to be sure to catch updated Kconfig files
include/config/%.conf: $(KCONFIG_CONFIG) include/config/auto.conf.cmd
	$(Q)$(MAKE) -f $(srctree)/Makefile silentoldconfig
else
# external modules needs include/generated/autoconf.h and include/config/auto.conf
# but do not care if they are up-to-date. Use auto.conf to trigger the test
PHONY += include/config/auto.conf

include/config/auto.conf:
	$(Q)test -e include/generated/autoconf.h -a -e $@ || (		\
	echo;								\
	echo "  ERROR: Kernel configuration is invalid.";		\
	echo "         include/generated/autoconf.h or $@ are missing.";\
	echo "         Run 'make oldconfig && make prepare' on kernel src to fix it.";	\
	echo;								\
	/bin/false)

endif # KBUILD_EXTMOD

else
# Dummy target needed, because used as prerequisite
include/config/auto.conf: ;
endif # $(dot-config)

# The all: target is the default when no target is given on the
# command line.
# This allow a user to issue only 'make' to build a kernel including modules
# Defaults to vmlinux, but the arch makefile usually adds further targets
all: vmlinux

ifdef CONFIG_CC_OPTIMIZE_FOR_SIZE
KBUILD_CFLAGS	+= -Os
else
KBUILD_CFLAGS	+= -O2
endif

include $(srctree)/arch/$(SRCARCH)/Makefile

ifneq ($(CONFIG_FRAME_WARN),0)
KBUILD_CFLAGS += $(call cc-option,-Wframe-larger-than=${CONFIG_FRAME_WARN})
endif

# Force gcc to behave correct even for buggy distributions
ifndef CONFIG_CC_STACKPROTECTOR
KBUILD_CFLAGS += $(call cc-option, -fno-stack-protector)
endif

# This warning generated too much noise in a regular build.
# Use make W=1 to enable this warning (see scripts/Makefile.build)
KBUILD_CFLAGS += $(call cc-disable-warning, unused-but-set-variable)

ifdef CONFIG_FRAME_POINTER
KBUILD_CFLAGS	+= -fno-omit-frame-pointer -fno-optimize-sibling-calls
else
# Some targets (ARM with Thumb2, for example), can't be built with frame
# pointers.  For those, we don't have FUNCTION_TRACER automatically
# select FRAME_POINTER.  However, FUNCTION_TRACER adds -pg, and this is
# incompatible with -fomit-frame-pointer with current GCC, so we don't use
# -fomit-frame-pointer with FUNCTION_TRACER.
ifndef CONFIG_FUNCTION_TRACER
KBUILD_CFLAGS	+= -fomit-frame-pointer
endif
endif

ifdef CONFIG_DEBUG_INFO
KBUILD_CFLAGS	+= -g
KBUILD_AFLAGS	+= -gdwarf-2
endif

ifdef CONFIG_DEBUG_INFO_REDUCED
KBUILD_CFLAGS 	+= $(call cc-option, -femit-struct-debug-baseonly)
endif

ifdef CONFIG_FUNCTION_TRACER
KBUILD_CFLAGS	+= -pg
ifdef CONFIG_DYNAMIC_FTRACE
	ifdef CONFIG_HAVE_C_RECORDMCOUNT
		BUILD_C_RECORDMCOUNT := y
		export BUILD_C_RECORDMCOUNT
	endif
endif
endif

# We trigger additional mismatches with less inlining
ifdef CONFIG_DEBUG_SECTION_MISMATCH
KBUILD_CFLAGS += $(call cc-option, -fno-inline-functions-called-once)
endif

# arch Makefile may override CC so keep this after arch Makefile is included
NOSTDINC_FLAGS += -nostdinc -isystem $(shell $(CC) -print-file-name=include)
CHECKFLAGS     += $(NOSTDINC_FLAGS)

# warn about C99 declaration after statement
KBUILD_CFLAGS += $(call cc-option,-Wdeclaration-after-statement,)

# disable pointer signed / unsigned warnings in gcc 4.0
KBUILD_CFLAGS += $(call cc-disable-warning, pointer-sign)

# disable invalid "can't wrap" optimizations for signed / pointers
KBUILD_CFLAGS	+= $(call cc-option,-fno-strict-overflow)

# conserve stack if available
KBUILD_CFLAGS   += $(call cc-option,-fconserve-stack)

# use the deterministic mode of AR if available
KBUILD_ARFLAGS := $(call ar-option,D)

# check for 'asm goto'
ifeq ($(shell $(CONFIG_SHELL) $(srctree)/scripts/gcc-goto.sh $(CC)), y)
	KBUILD_CFLAGS += -DCC_HAVE_ASM_GOTO
endif

# Add user supplied CPPFLAGS, AFLAGS and CFLAGS as the last assignments
# But warn user when we do so
warn-assign = \
$(warning "WARNING: Appending $$K$(1) ($(K$(1))) from $(origin K$(1)) to kernel $$$(1)")

ifneq ($(KCPPFLAGS),)
        $(call warn-assign,CPPFLAGS)
        KBUILD_CPPFLAGS += $(KCPPFLAGS)
endif
ifneq ($(KAFLAGS),)
        $(call warn-assign,AFLAGS)
        KBUILD_AFLAGS += $(KAFLAGS)
endif
ifneq ($(KCFLAGS),)
        $(call warn-assign,CFLAGS)
        KBUILD_CFLAGS += $(KCFLAGS)
endif

# Use --build-id when available.
LDFLAGS_BUILD_ID = $(patsubst -Wl$(comma)%,%,\
			      $(call cc-ldoption, -Wl$(comma)--build-id,))
KBUILD_LDFLAGS_MODULE += $(LDFLAGS_BUILD_ID)
LDFLAGS_vmlinux += $(LDFLAGS_BUILD_ID)

ifeq ($(CONFIG_STRIP_ASM_SYMS),y)
LDFLAGS_vmlinux	+= $(call ld-option, -X,)
endif

# Default kernel image to build when no specific target is given.
# KBUILD_IMAGE may be overruled on the command line or
# set in the environment
# Also any assignments in arch/$(ARCH)/Makefile take precedence over
# this default value
export KBUILD_IMAGE ?= vmlinux

#
# INSTALL_PATH specifies where to place the updated kernel and system map
# images. Default is /boot, but you can set it to other values
export	INSTALL_PATH ?= /boot

#
# INSTALL_MOD_PATH specifies a prefix to MODLIB for module directory
# relocations required by build roots.  This is not defined in the
# makefile but the argument can be passed to make if needed.
#

MODLIB	= $(INSTALL_MOD_PATH)/lib/modules/$(KERNELRELEASE)
export MODLIB

#
#  INSTALL_MOD_STRIP, if defined, will cause modules to be
#  stripped after they are installed.  If INSTALL_MOD_STRIP is '1', then
#  the default option --strip-debug will be used.  Otherwise,
#  INSTALL_MOD_STRIP value will be used as the options to the strip command.

ifdef INSTALL_MOD_STRIP
ifeq ($(INSTALL_MOD_STRIP),1)
mod_strip_cmd = $(STRIP) --strip-debug
else
mod_strip_cmd = $(STRIP) $(INSTALL_MOD_STRIP)
endif # INSTALL_MOD_STRIP=1
else
mod_strip_cmd = true
endif # INSTALL_MOD_STRIP
export mod_strip_cmd


ifeq ($(KBUILD_EXTMOD),)
core-y		+= kernel/ mm/ fs/ ipc/ security/ crypto/ block/

vmlinux-dirs	:= $(patsubst %/,%,$(filter %/, $(init-y) $(init-m) \
		     $(core-y) $(core-m) $(drivers-y) $(drivers-m) \
		     $(net-y) $(net-m) $(libs-y) $(libs-m)))

vmlinux-alldirs	:= $(sort $(vmlinux-dirs) $(patsubst %/,%,$(filter %/, \
		     $(init-n) $(init-) \
		     $(core-n) $(core-) $(drivers-n) $(drivers-) \
		     $(net-n)  $(net-)  $(libs-n)    $(libs-))))

init-y		:= $(patsubst %/, %/built-in.o, $(init-y))
core-y		:= $(patsubst %/, %/built-in.o, $(core-y))
drivers-y	:= $(patsubst %/, %/built-in.o, $(drivers-y))
net-y		:= $(patsubst %/, %/built-in.o, $(net-y))
libs-y1		:= $(patsubst %/, %/lib.a, $(libs-y))
libs-y2		:= $(patsubst %/, %/built-in.o, $(libs-y))
libs-y		:= $(libs-y1) $(libs-y2)

# Build vmlinux
# ---------------------------------------------------------------------------
# vmlinux is built from the objects selected by $(vmlinux-init) and
# $(vmlinux-main). Most are built-in.o files from top-level directories
# in the kernel tree, others are specified in arch/$(ARCH)/Makefile.
# Ordering when linking is important, and $(vmlinux-init) must be first.
#
# vmlinux
#   ^
#   |
#   +-< $(vmlinux-init)
#   |   +--< init/version.o + more
#   |
#   +--< $(vmlinux-main)
#   |    +--< driver/built-in.o mm/built-in.o + more
#   |
#   +-< kallsyms.o (see description in CONFIG_KALLSYMS section)
#
# vmlinux version (uname -v) cannot be updated during normal
# descending-into-subdirs phase since we do not yet know if we need to
# update vmlinux.
# Therefore this step is delayed until just before final link of vmlinux -
# except in the kallsyms case where it is done just before adding the
# symbols to the kernel.
#
# System.map is generated to document addresses of all kernel symbols

vmlinux-init := $(head-y) $(init-y)
vmlinux-main := $(core-y) $(libs-y) $(drivers-y) $(net-y)
vmlinux-all  := $(vmlinux-init) $(vmlinux-main)
vmlinux-lds  := arch/$(SRCARCH)/kernel/vmlinux.lds
export KBUILD_VMLINUX_OBJS := $(vmlinux-all)

# Rule to link vmlinux - also used during CONFIG_KALLSYMS
# May be overridden by arch/$(ARCH)/Makefile
quiet_cmd_vmlinux__ ?= LD      $@
      cmd_vmlinux__ ?= $(LD) $(LDFLAGS) $(LDFLAGS_vmlinux) -o $@ \
      -T $(vmlinux-lds) $(vmlinux-init)                          \
      --start-group $(vmlinux-main) --end-group                  \
      $(filter-out $(vmlinux-lds) $(vmlinux-init) $(vmlinux-main) vmlinux.o FORCE ,$^)

# Generate new vmlinux version
quiet_cmd_vmlinux_version = GEN     .version
      cmd_vmlinux_version = set -e;                     \
	if [ ! -r .version ]; then			\
	  rm -f .version;				\
	  echo 1 >.version;				\
	else						\
	  mv .version .old_version;			\
	  expr 0$$(cat .old_version) + 1 >.version;	\
	fi;						\
	$(MAKE) $(build)=init

# Generate System.map
quiet_cmd_sysmap = SYSMAP
      cmd_sysmap = $(CONFIG_SHELL) $(srctree)/scripts/mksysmap

# Link of vmlinux
# If CONFIG_KALLSYMS is set .version is already updated
# Generate System.map and verify that the content is consistent
# Use + in front of the vmlinux_version rule to silent warning with make -j2
# First command is ':' to allow us to use + in front of the rule
define rule_vmlinux__
	:
	$(if $(CONFIG_KALLSYMS),,+$(call cmd,vmlinux_version))

	$(call cmd,vmlinux__)
	$(Q)echo 'cmd_$@ := $(cmd_vmlinux__)' > $(@D)/.$(@F).cmd

	$(Q)$(if $($(quiet)cmd_sysmap),                                      \
	  echo '  $($(quiet)cmd_sysmap)  System.map' &&)                     \
	$(cmd_sysmap) $@ System.map;                                         \
	if [ $$? -ne 0 ]; then                                               \
		rm -f $@;                                                    \
		/bin/false;                                                  \
	fi;
	$(verify_kallsyms)
endef


ifdef CONFIG_KALLSYMS
# Generate section listing all symbols and add it into vmlinux $(kallsyms.o)
# It's a three stage process:
# o .tmp_vmlinux1 has all symbols and sections, but __kallsyms is
#   empty
#   Running kallsyms on that gives us .tmp_kallsyms1.o with
#   the right size - vmlinux version (uname -v) is updated during this step
# o .tmp_vmlinux2 now has a __kallsyms section of the right size,
#   but due to the added section, some addresses have shifted.
#   From here, we generate a correct .tmp_kallsyms2.o
# o The correct .tmp_kallsyms2.o is linked into the final vmlinux.
# o Verify that the System.map from vmlinux matches the map from
#   .tmp_vmlinux2, just in case we did not generate kallsyms correctly.
# o If 'make KALLSYMS_EXTRA_PASS=1" was used, do an extra pass using
#   .tmp_vmlinux3 and .tmp_kallsyms3.o.  This is only meant as a
#   temporary bypass to allow the kernel to be built while the
#   maintainers work out what went wrong with kallsyms.

last_kallsyms := 2

ifdef KALLSYMS_EXTRA_PASS
ifneq ($(KALLSYMS_EXTRA_PASS),0)
last_kallsyms := 3
endif
endif

kallsyms.o := .tmp_kallsyms$(last_kallsyms).o

define verify_kallsyms
	$(Q)$(if $($(quiet)cmd_sysmap),                                      \
	  echo '  $($(quiet)cmd_sysmap)  .tmp_System.map' &&)                \
	  $(cmd_sysmap) .tmp_vmlinux$(last_kallsyms) .tmp_System.map
	$(Q)cmp -s System.map .tmp_System.map ||                             \
		(echo Inconsistent kallsyms data;                            \
		 echo This is a bug - please report about it;                \
		 echo Try "make KALLSYMS_EXTRA_PASS=1" as a workaround;      \
		 rm .tmp_kallsyms* ; /bin/false )
endef

# Update vmlinux version before link
# Use + in front of this rule to silent warning about make -j1
# First command is ':' to allow us to use + in front of this rule
cmd_ksym_ld = $(cmd_vmlinux__)
define rule_ksym_ld
	: 
	+$(call cmd,vmlinux_version)
	$(call cmd,vmlinux__)
	$(Q)echo 'cmd_$@ := $(cmd_vmlinux__)' > $(@D)/.$(@F).cmd
endef

# Generate .S file with all kernel symbols
quiet_cmd_kallsyms = KSYM    $@
      cmd_kallsyms = $(NM) -n $< | $(KALLSYMS) \
                     $(if $(CONFIG_KALLSYMS_ALL),--all-symbols) > $@

.tmp_kallsyms1.o .tmp_kallsyms2.o .tmp_kallsyms3.o: %.o: %.S scripts FORCE
	$(call if_changed_dep,as_o_S)

.tmp_kallsyms%.S: .tmp_vmlinux% $(KALLSYMS)
	$(call cmd,kallsyms)

# .tmp_vmlinux1 must be complete except kallsyms, so update vmlinux version
.tmp_vmlinux1: $(vmlinux-lds) $(vmlinux-all) FORCE
	$(call if_changed_rule,ksym_ld)

.tmp_vmlinux2: $(vmlinux-lds) $(vmlinux-all) .tmp_kallsyms1.o FORCE
	$(call if_changed,vmlinux__)

.tmp_vmlinux3: $(vmlinux-lds) $(vmlinux-all) .tmp_kallsyms2.o FORCE
	$(call if_changed,vmlinux__)

# Needs to visit scripts/ before $(KALLSYMS) can be used.
$(KALLSYMS): scripts ;

# Generate some data for debugging strange kallsyms problems
debug_kallsyms: .tmp_map$(last_kallsyms)

.tmp_map%: .tmp_vmlinux% FORCE
	($(OBJDUMP) -h $< | $(AWK) '/^ +[0-9]/{print $$4 " 0 " $$2}'; $(NM) $<) | sort > $@

.tmp_map3: .tmp_map2

.tmp_map2: .tmp_map1

endif # ifdef CONFIG_KALLSYMS

# Do modpost on a prelinked vmlinux. The finally linked vmlinux has
# relevant sections renamed as per the linker script.
quiet_cmd_vmlinux-modpost = LD      $@
      cmd_vmlinux-modpost = $(LD) $(LDFLAGS) -r -o $@                          \
	 $(vmlinux-init) --start-group $(vmlinux-main) --end-group             \
	 $(filter-out $(vmlinux-init) $(vmlinux-main) FORCE ,$^)
define rule_vmlinux-modpost
	:
	+$(call cmd,vmlinux-modpost)
	$(Q)$(MAKE) -f $(srctree)/scripts/Makefile.modpost $@
	$(Q)echo 'cmd_$@ := $(cmd_vmlinux-modpost)' > $(dot-target).cmd
endef

# vmlinux image - including updated kernel symbols
vmlinux: $(vmlinux-lds) $(vmlinux-init) $(vmlinux-main) vmlinux.o $(kallsyms.o) FORCE
ifdef CONFIG_HEADERS_CHECK
	$(Q)$(MAKE) -f $(srctree)/Makefile headers_check
endif
ifdef CONFIG_SAMPLES
	$(Q)$(MAKE) $(build)=samples
endif
ifdef CONFIG_BUILD_DOCSRC
	$(Q)$(MAKE) $(build)=Documentation
endif
	$(call vmlinux-modpost)
	$(call if_changed_rule,vmlinux__)
	$(Q)rm -f .old_version

# build vmlinux.o first to catch section mismatch errors early
ifdef CONFIG_KALLSYMS
.tmp_vmlinux1: vmlinux.o
endif

modpost-init := $(filter-out init/built-in.o, $(vmlinux-init))
vmlinux.o: $(modpost-init) $(vmlinux-main) FORCE
	$(call if_changed_rule,vmlinux-modpost)

# The actual objects are generated when descending, 
# make sure no implicit rule kicks in
$(sort $(vmlinux-init) $(vmlinux-main)) $(vmlinux-lds): $(vmlinux-dirs) ;

# Handle descending into subdirectories listed in $(vmlinux-dirs)
# Preset locale variables to speed up the build process. Limit locale
# tweaks to this spot to avoid wrong language settings when running
# make menuconfig etc.
# Error messages still appears in the original language

PHONY += $(vmlinux-dirs)
$(vmlinux-dirs): prepare scripts
	$(Q)$(MAKE) $(build)=$@

# Store (new) KERNELRELASE string in include/config/kernel.release
include/config/kernel.release: include/config/auto.conf FORCE
	$(Q)rm -f $@
	$(Q)echo "$(KERNELVERSION)$$($(CONFIG_SHELL) $(srctree)/scripts/setlocalversion $(srctree))" > $@


# Things we need to do before we recursively start building the kernel
# or the modules are listed in "prepare".
# A multi level approach is used. prepareN is processed before prepareN-1.
# archprepare is used in arch Makefiles and when processed asm symlink,
# version.h and scripts_basic is processed / created.

# Listed in dependency order
PHONY += prepare archprepare prepare0 prepare1 prepare2 prepare3

# prepare3 is used to check if we are building in a separate output directory,
# and if so do:
# 1) Check that make has not been executed in the kernel src $(srctree)
prepare3: include/config/kernel.release
ifneq ($(KBUILD_SRC),)
	@$(kecho) '  Using $(srctree) as source for kernel'
	$(Q)if [ -f $(srctree)/.config -o -d $(srctree)/include/config ]; then \
		echo "  $(srctree) is not clean, please run 'make mrproper'";\
		echo "  in the '$(srctree)' directory.";\
		/bin/false; \
	fi;
endif

# prepare2 creates a makefile if using a separate output directory
prepare2: prepare3 outputmakefile asm-generic

prepare1: prepare2 include/linux/version.h include/generated/utsrelease.h \
                   include/config/auto.conf
	$(cmd_crmodverdir)

archprepare: archheaders archscripts prepare1 scripts_basic

prepare0: archprepare FORCE
	$(Q)$(MAKE) $(build)=.

# All the preparing..
prepare: prepare0

# Generate some files
# ---------------------------------------------------------------------------

# KERNELRELEASE can change from a few different places, meaning version.h
# needs to be updated, so this check is forced on all builds

uts_len := 64
define filechk_utsrelease.h
	if [ `echo -n "$(KERNELRELEASE)" | wc -c ` -gt $(uts_len) ]; then \
	  echo '"$(KERNELRELEASE)" exceeds $(uts_len) characters' >&2;    \
	  exit 1;                                                         \
	fi;                                                               \
	(echo \#define UTS_RELEASE \"$(KERNELRELEASE)\";)
endef

define filechk_version.h
	(echo \#define LINUX_VERSION_CODE $(shell                             \
	expr $(VERSION) \* 65536 + 0$(PATCHLEVEL) \* 256 + 0$(SUBLEVEL));    \
	echo '#define KERNEL_VERSION(a,b,c) (((a) << 16) + ((b) << 8) + (c))';)
endef

include/linux/version.h: $(srctree)/Makefile FORCE
	$(call filechk,version.h)

include/generated/utsrelease.h: include/config/kernel.release FORCE
	$(call filechk,utsrelease.h)

PHONY += headerdep
headerdep:
	$(Q)find $(srctree)/include/ -name '*.h' | xargs --max-args 1 \
	$(srctree)/scripts/headerdep.pl -I$(srctree)/include

# ---------------------------------------------------------------------------

PHONY += depend dep
depend dep:
	@echo '*** Warning: make $@ is unnecessary now.'

# ---------------------------------------------------------------------------
# Firmware install
INSTALL_FW_PATH=$(INSTALL_MOD_PATH)/lib/firmware
export INSTALL_FW_PATH

PHONY += firmware_install
firmware_install: FORCE
	@mkdir -p $(objtree)/firmware
	$(Q)$(MAKE) -f $(srctree)/scripts/Makefile.fwinst obj=firmware __fw_install

# ---------------------------------------------------------------------------
# Kernel headers

#Default location for installed headers
export INSTALL_HDR_PATH = $(objtree)/usr

hdr-inst := -rR -f $(srctree)/scripts/Makefile.headersinst obj

# If we do an all arch process set dst to asm-$(hdr-arch)
hdr-dst = $(if $(KBUILD_HEADERS), dst=include/asm-$(hdr-arch), dst=include/asm)

PHONY += archheaders
archheaders:

PHONY += archscripts
archscripts:

PHONY += __headers
__headers: include/linux/version.h scripts_basic asm-generic archheaders archscripts FORCE
	$(Q)$(MAKE) $(build)=scripts build_unifdef

PHONY += headers_install_all
headers_install_all:
	$(Q)$(CONFIG_SHELL) $(srctree)/scripts/headers.sh install

PHONY += headers_install
headers_install: __headers
	$(if $(wildcard $(srctree)/arch/$(hdr-arch)/include/asm/Kbuild),, \
	$(error Headers not exportable for the $(SRCARCH) architecture))
	$(Q)$(MAKE) $(hdr-inst)=include
	$(Q)$(MAKE) $(hdr-inst)=arch/$(hdr-arch)/include/asm $(hdr-dst)

PHONY += headers_check_all
headers_check_all: headers_install_all
	$(Q)$(CONFIG_SHELL) $(srctree)/scripts/headers.sh check

PHONY += headers_check
headers_check: headers_install
	$(Q)$(MAKE) $(hdr-inst)=include HDRCHECK=1
	$(Q)$(MAKE) $(hdr-inst)=arch/$(hdr-arch)/include/asm $(hdr-dst) HDRCHECK=1

# ---------------------------------------------------------------------------
# Modules

ifdef CONFIG_MODULES

# By default, build modules as well

all: modules

#	Build modules
#
#	A module can be listed more than once in obj-m resulting in
#	duplicate lines in modules.order files.  Those are removed
#	using awk while concatenating to the final file.

PHONY += modules
modules: $(vmlinux-dirs) $(if $(KBUILD_BUILTIN),vmlinux) modules.builtin
	$(Q)$(AWK) '!x[$$0]++' $(vmlinux-dirs:%=$(objtree)/%/modules.order) > $(objtree)/modules.order
	@$(kecho) '  Building modules, stage 2.';
	$(Q)$(MAKE) -f $(srctree)/scripts/Makefile.modpost
	$(Q)$(MAKE) -f $(srctree)/scripts/Makefile.fwinst obj=firmware __fw_modbuild

modules.builtin: $(vmlinux-dirs:%=%/modules.builtin)
	$(Q)$(AWK) '!x[$$0]++' $^ > $(objtree)/modules.builtin

%/modules.builtin: include/config/auto.conf
	$(Q)$(MAKE) $(modbuiltin)=$*


# Target to prepare building external modules
PHONY += modules_prepare
modules_prepare: prepare scripts

# Target to install modules
PHONY += modules_install
modules_install: _modinst_ _modinst_post

PHONY += _modinst_
_modinst_:
	@rm -rf $(MODLIB)/kernel
	@rm -f $(MODLIB)/source
	@mkdir -p $(MODLIB)/kernel
	@ln -s $(srctree) $(MODLIB)/source
	@if [ ! $(objtree) -ef  $(MODLIB)/build ]; then \
		rm -f $(MODLIB)/build ; \
		ln -s $(objtree) $(MODLIB)/build ; \
	fi
	@cp -f $(objtree)/modules.order $(MODLIB)/
	@cp -f $(objtree)/modules.builtin $(MODLIB)/
	$(Q)$(MAKE) -f $(srctree)/scripts/Makefile.modinst

# This depmod is only for convenience to give the initial
# boot a modules.dep even before / is mounted read-write.  However the
# boot script depmod is the master version.
PHONY += _modinst_post
_modinst_post: _modinst_
	$(Q)$(MAKE) -f $(srctree)/scripts/Makefile.fwinst obj=firmware __fw_modinst
	$(call cmd,depmod)

else # CONFIG_MODULES

# Modules not configured
# ---------------------------------------------------------------------------

modules modules_install: FORCE
	@echo
	@echo "The present kernel configuration has modules disabled."
	@echo "Type 'make config' and enable loadable module support."
	@echo "Then build a kernel with module support enabled."
	@echo
	@exit 1

endif # CONFIG_MODULES

###
# Cleaning is done on three levels.
# make clean     Delete most generated files
#                Leave enough to build external modules
# make mrproper  Delete the current configuration, and all generated files
# make distclean Remove editor backup files, patch leftover files and the like

# Directories & files removed with 'make clean'
CLEAN_DIRS  += $(MODVERDIR)
CLEAN_FILES +=	vmlinux System.map \
                .tmp_kallsyms* .tmp_version .tmp_vmlinux* .tmp_System.map

# Directories & files removed with 'make mrproper'
MRPROPER_DIRS  += include/config usr/include include/generated          \
                  arch/*/include/generated
MRPROPER_FILES += .config .config.old .version .old_version             \
                  include/linux/version.h                               \
		  Module.symvers tags TAGS cscope* GPATH GTAGS GRTAGS GSYMS

# clean - Delete most, but leave enough to build external modules
#
clean: rm-dirs  := $(CLEAN_DIRS)
clean: rm-files := $(CLEAN_FILES)
clean-dirs      := $(addprefix _clean_, . $(vmlinux-alldirs) Documentation samples)

PHONY += $(clean-dirs) clean archclean
$(clean-dirs):
	$(Q)$(MAKE) $(clean)=$(patsubst _clean_%,%,$@)

clean: archclean

# mrproper - Delete all generated files, including .config
#
mrproper: rm-dirs  := $(wildcard $(MRPROPER_DIRS))
mrproper: rm-files := $(wildcard $(MRPROPER_FILES))
mrproper-dirs      := $(addprefix _mrproper_,Documentation/DocBook scripts)

PHONY += $(mrproper-dirs) mrproper archmrproper
$(mrproper-dirs):
	$(Q)$(MAKE) $(clean)=$(patsubst _mrproper_%,%,$@)

mrproper: clean archmrproper $(mrproper-dirs)
	$(call cmd,rmdirs)
	$(call cmd,rmfiles)

# distclean
#
PHONY += distclean

distclean: mrproper
	@find $(srctree) $(RCS_FIND_IGNORE) \
		\( -name '*.orig' -o -name '*.rej' -o -name '*~' \
		-o -name '*.bak' -o -name '#*#' -o -name '.*.orig' \
		-o -name '.*.rej' \
		-o -name '*%' -o -name '.*.cmd' -o -name 'core' \) \
		-type f -print | xargs rm -f


# Packaging of the kernel to various formats
# ---------------------------------------------------------------------------
# rpm target kept for backward compatibility
package-dir	:= $(srctree)/scripts/package

%src-pkg: FORCE
	$(Q)$(MAKE) $(build)=$(package-dir) $@
%pkg: include/config/kernel.release FORCE
	$(Q)$(MAKE) $(build)=$(package-dir) $@
rpm: include/config/kernel.release FORCE
	$(Q)$(MAKE) $(build)=$(package-dir) $@


# Brief documentation of the typical targets used
# ---------------------------------------------------------------------------

boards := $(wildcard $(srctree)/arch/$(SRCARCH)/configs/*_defconfig)
boards := $(notdir $(boards))
board-dirs := $(dir $(wildcard $(srctree)/arch/$(SRCARCH)/configs/*/*_defconfig))
board-dirs := $(sort $(notdir $(board-dirs:/=)))

help:
	@echo  'Cleaning targets:'
	@echo  '  clean		  - Remove most generated files but keep the config and'
	@echo  '                    enough build support to build external modules'
	@echo  '  mrproper	  - Remove all generated files + config + various backup files'
	@echo  '  distclean	  - mrproper + remove editor backup and patch files'
	@echo  ''
	@echo  'Configuration targets:'
	@$(MAKE) -f $(srctree)/scripts/kconfig/Makefile help
	@echo  ''
	@echo  'Other generic targets:'
	@echo  '  all		  - Build all targets marked with [*]'
	@echo  '* vmlinux	  - Build the bare kernel'
	@echo  '* modules	  - Build all modules'
	@echo  '  modules_install - Install all modules to INSTALL_MOD_PATH (default: /)'
	@echo  '  firmware_install- Install all firmware to INSTALL_FW_PATH'
	@echo  '                    (default: $$(INSTALL_MOD_PATH)/lib/firmware)'
	@echo  '  dir/            - Build all files in dir and below'
	@echo  '  dir/file.[oisS] - Build specified target only'
	@echo  '  dir/file.lst    - Build specified mixed source/assembly target only'
	@echo  '                    (requires a recent binutils and recent build (System.map))'
	@echo  '  dir/file.ko     - Build module including final link'
	@echo  '  modules_prepare - Set up for building external modules'
	@echo  '  tags/TAGS	  - Generate tags file for editors'
	@echo  '  cscope	  - Generate cscope index'
	@echo  '  gtags           - Generate GNU GLOBAL index'
	@echo  '  kernelrelease	  - Output the release version string'
	@echo  '  kernelversion	  - Output the version stored in Makefile'
	@echo  '  headers_install - Install sanitised kernel headers to INSTALL_HDR_PATH'; \
	 echo  '                    (default: $(INSTALL_HDR_PATH))'; \
	 echo  ''
	@echo  'Static analysers'
	@echo  '  checkstack      - Generate a list of stack hogs'
	@echo  '  namespacecheck  - Name space analysis on compiled kernel'
	@echo  '  versioncheck    - Sanity check on version.h usage'
	@echo  '  includecheck    - Check for duplicate included header files'
	@echo  '  export_report   - List the usages of all exported symbols'
	@echo  '  headers_check   - Sanity check on exported headers'
	@echo  '  headerdep       - Detect inclusion cycles in headers'
	@$(MAKE) -f $(srctree)/scripts/Makefile.help checker-help
	@echo  ''
	@echo  'Kernel packaging:'
	@$(MAKE) $(build)=$(package-dir) help
	@echo  ''
	@echo  'Documentation targets:'
	@$(MAKE) -f $(srctree)/Documentation/DocBook/Makefile dochelp
	@echo  ''
	@echo  'Architecture specific targets ($(SRCARCH)):'
	@$(if $(archhelp),$(archhelp),\
		echo '  No architecture specific help defined for $(SRCARCH)')
	@echo  ''
	@$(if $(boards), \
		$(foreach b, $(boards), \
		printf "  %-24s - Build for %s\\n" $(b) $(subst _defconfig,,$(b));) \
		echo '')
	@$(if $(board-dirs), \
		$(foreach b, $(board-dirs), \
		printf "  %-16s - Show %s-specific targets\\n" help-$(b) $(b);) \
		printf "  %-16s - Show all of the above\\n" help-boards; \
		echo '')

	@echo  '  make V=0|1 [targets] 0 => quiet build (default), 1 => verbose build'
	@echo  '  make V=2   [targets] 2 => give reason for rebuild of target'
	@echo  '  make O=dir [targets] Locate all output files in "dir", including .config'
	@echo  '  make C=1   [targets] Check all c source with $$CHECK (sparse by default)'
	@echo  '  make C=2   [targets] Force check of all c source with $$CHECK'
	@echo  '  make RECORDMCOUNT_WARN=1 [targets] Warn about ignored mcount sections'
	@echo  '  make W=n   [targets] Enable extra gcc checks, n=1,2,3 where'
	@echo  '		1: warnings which may be relevant and do not occur too often'
	@echo  '		2: warnings which occur quite often but may still be relevant'
	@echo  '		3: more obscure warnings, can most likely be ignored'
	@echo  '		Multiple levels can be combined with W=12 or W=123'
	@echo  ''
	@echo  'Execute "make" or "make all" to build all targets marked with [*] '
	@echo  'For further info see the ./README file'


help-board-dirs := $(addprefix help-,$(board-dirs))

help-boards: $(help-board-dirs)

boards-per-dir = $(notdir $(wildcard $(srctree)/arch/$(SRCARCH)/configs/$*/*_defconfig))

$(help-board-dirs): help-%:
	@echo  'Architecture specific targets ($(SRCARCH) $*):'
	@$(if $(boards-per-dir), \
		$(foreach b, $(boards-per-dir), \
		printf "  %-24s - Build for %s\\n" $*/$(b) $(subst _defconfig,,$(b));) \
		echo '')


# Documentation targets
# ---------------------------------------------------------------------------
%docs: scripts_basic FORCE
	$(Q)$(MAKE) $(build)=scripts build_docproc
	$(Q)$(MAKE) $(build)=Documentation/DocBook $@

else # KBUILD_EXTMOD

###
# External module support.
# When building external modules the kernel used as basis is considered
# read-only, and no consistency checks are made and the make
# system is not used on the basis kernel. If updates are required
# in the basis kernel ordinary make commands (without M=...) must
# be used.
#
# The following are the only valid targets when building external
# modules.
# make M=dir clean     Delete all automatically generated files
# make M=dir modules   Make all modules in specified dir
# make M=dir	       Same as 'make M=dir modules'
# make M=dir modules_install
#                      Install the modules built in the module directory
#                      Assumes install directory is already created

# We are always building modules
KBUILD_MODULES := 1
PHONY += crmodverdir
crmodverdir:
	$(cmd_crmodverdir)

PHONY += $(objtree)/Module.symvers
$(objtree)/Module.symvers:
	@test -e $(objtree)/Module.symvers || ( \
	echo; \
	echo "  WARNING: Symbol version dump $(objtree)/Module.symvers"; \
	echo "           is missing; modules will have no dependencies and modversions."; \
	echo )

module-dirs := $(addprefix _module_,$(KBUILD_EXTMOD))
PHONY += $(module-dirs) modules
$(module-dirs): crmodverdir $(objtree)/Module.symvers
	$(Q)$(MAKE) $(build)=$(patsubst _module_%,%,$@)

modules: $(module-dirs)
	@$(kecho) '  Building modules, stage 2.';
	$(Q)$(MAKE) -f $(srctree)/scripts/Makefile.modpost

PHONY += modules_install
modules_install: _emodinst_ _emodinst_post

install-dir := $(if $(INSTALL_MOD_DIR),$(INSTALL_MOD_DIR),extra)
PHONY += _emodinst_
_emodinst_:
	$(Q)mkdir -p $(MODLIB)/$(install-dir)
	$(Q)$(MAKE) -f $(srctree)/scripts/Makefile.modinst

PHONY += _emodinst_post
_emodinst_post: _emodinst_
	$(call cmd,depmod)

clean-dirs := $(addprefix _clean_,$(KBUILD_EXTMOD))

PHONY += $(clean-dirs) clean
$(clean-dirs):
	$(Q)$(MAKE) $(clean)=$(patsubst _clean_%,%,$@)

clean:	rm-dirs := $(MODVERDIR)
clean: rm-files := $(KBUILD_EXTMOD)/Module.symvers

help:
	@echo  '  Building external modules.'
	@echo  '  Syntax: make -C path/to/kernel/src M=$$PWD target'
	@echo  ''
	@echo  '  modules         - default target, build the module(s)'
	@echo  '  modules_install - install the module'
	@echo  '  clean           - remove generated files in module directory only'
	@echo  ''

# Dummies...
PHONY += prepare scripts
prepare: ;
scripts: ;
endif # KBUILD_EXTMOD

clean: $(clean-dirs)
	$(call cmd,rmdirs)
	$(call cmd,rmfiles)
	@find $(if $(KBUILD_EXTMOD), $(KBUILD_EXTMOD), .) $(RCS_FIND_IGNORE) \
		\( -name '*.[oas]' -o -name '*.ko' -o -name '.*.cmd' \
		-o -name '.*.d' -o -name '.*.tmp' -o -name '*.mod.c' \
		-o -name '*.symtypes' -o -name 'modules.order' \
		-o -name modules.builtin -o -name '.tmp_*.o.*' \
		-o -name '*.gcno' \) -type f -print | xargs rm -f

# Generate tags for editors
# ---------------------------------------------------------------------------
quiet_cmd_tags = GEN     $@
      cmd_tags = $(CONFIG_SHELL) $(srctree)/scripts/tags.sh $@

tags TAGS cscope gtags: FORCE
	$(call cmd,tags)

# Scripts to check various things for consistency
# ---------------------------------------------------------------------------

PHONY += includecheck versioncheck coccicheck namespacecheck export_report

includecheck:
	find $(srctree)/* $(RCS_FIND_IGNORE) \
		-name '*.[hcS]' -type f -print | sort \
		| xargs $(PERL) -w $(srctree)/scripts/checkincludes.pl

versioncheck:
	find $(srctree)/* $(RCS_FIND_IGNORE) \
		-name '*.[hcS]' -type f -print | sort \
		| xargs $(PERL) -w $(srctree)/scripts/checkversion.pl

coccicheck:
	$(Q)$(CONFIG_SHELL) $(srctree)/scripts/$@

namespacecheck:
	$(PERL) $(srctree)/scripts/namespace.pl

export_report:
	$(PERL) $(srctree)/scripts/export_report.pl

endif #ifeq ($(config-targets),1)
endif #ifeq ($(mixed-targets),1)

PHONY += checkstack kernelrelease kernelversion

# UML needs a little special treatment here.  It wants to use the host
# toolchain, so needs $(SUBARCH) passed to checkstack.pl.  Everyone
# else wants $(ARCH), including people doing cross-builds, which means
# that $(SUBARCH) doesn't work here.
ifeq ($(ARCH), um)
CHECKSTACK_ARCH := $(SUBARCH)
else
CHECKSTACK_ARCH := $(ARCH)
endif
checkstack:
	$(OBJDUMP) -d vmlinux $$(find . -name '*.ko') | \
	$(PERL) $(src)/scripts/checkstack.pl $(CHECKSTACK_ARCH)

kernelrelease:
	@echo "$(KERNELVERSION)$$($(CONFIG_SHELL) $(srctree)/scripts/setlocalversion $(srctree))"

kernelversion:
	@echo $(KERNELVERSION)

# Single targets
# ---------------------------------------------------------------------------
# Single targets are compatible with:
# - build with mixed source and output
# - build with separate output dir 'make O=...'
# - external modules
#
#  target-dir => where to store outputfile
#  build-dir  => directory in kernel source tree to use

ifeq ($(KBUILD_EXTMOD),)
        build-dir  = $(patsubst %/,%,$(dir $@))
        target-dir = $(dir $@)
else
        zap-slash=$(filter-out .,$(patsubst %/,%,$(dir $@)))
        build-dir  = $(KBUILD_EXTMOD)$(if $(zap-slash),/$(zap-slash))
        target-dir = $(if $(KBUILD_EXTMOD),$(dir $<),$(dir $@))
endif

%.s: %.c prepare scripts FORCE
	$(Q)$(MAKE) $(build)=$(build-dir) $(target-dir)$(notdir $@)
%.i: %.c prepare scripts FORCE
	$(Q)$(MAKE) $(build)=$(build-dir) $(target-dir)$(notdir $@)
%.o: %.c prepare scripts FORCE
	$(Q)$(MAKE) $(build)=$(build-dir) $(target-dir)$(notdir $@)
%.lst: %.c prepare scripts FORCE
	$(Q)$(MAKE) $(build)=$(build-dir) $(target-dir)$(notdir $@)
%.s: %.S prepare scripts FORCE
	$(Q)$(MAKE) $(build)=$(build-dir) $(target-dir)$(notdir $@)
%.o: %.S prepare scripts FORCE
	$(Q)$(MAKE) $(build)=$(build-dir) $(target-dir)$(notdir $@)
%.symtypes: %.c prepare scripts FORCE
	$(Q)$(MAKE) $(build)=$(build-dir) $(target-dir)$(notdir $@)

# Modules
/: prepare scripts FORCE
	$(cmd_crmodverdir)
	$(Q)$(MAKE) KBUILD_MODULES=$(if $(CONFIG_MODULES),1) \
	$(build)=$(build-dir)
%/: prepare scripts FORCE
	$(cmd_crmodverdir)
	$(Q)$(MAKE) KBUILD_MODULES=$(if $(CONFIG_MODULES),1) \
	$(build)=$(build-dir)
%.ko: prepare scripts FORCE
	$(cmd_crmodverdir)
	$(Q)$(MAKE) KBUILD_MODULES=$(if $(CONFIG_MODULES),1)   \
	$(build)=$(build-dir) $(@:.ko=.o)
	$(Q)$(MAKE) -f $(srctree)/scripts/Makefile.modpost

# FIXME Should go into a make.lib or something 
# ===========================================================================

quiet_cmd_rmdirs = $(if $(wildcard $(rm-dirs)),CLEAN   $(wildcard $(rm-dirs)))
      cmd_rmdirs = rm -rf $(rm-dirs)

quiet_cmd_rmfiles = $(if $(wildcard $(rm-files)),CLEAN   $(wildcard $(rm-files)))
      cmd_rmfiles = rm -f $(rm-files)

# Run depmod only if we have System.map and depmod is executable
quiet_cmd_depmod = DEPMOD  $(KERNELRELEASE)
      cmd_depmod = $(CONFIG_SHELL) $(srctree)/scripts/depmod.sh $(DEPMOD) \
                   $(KERNELRELEASE)

# Create temporary dir for module support files
# clean it up only when building all modules
cmd_crmodverdir = $(Q)mkdir -p $(MODVERDIR) \
                  $(if $(KBUILD_MODULES),; rm -f $(MODVERDIR)/*)

a_flags = -Wp,-MD,$(depfile) $(KBUILD_AFLAGS) $(AFLAGS_KERNEL) \
	  $(KBUILD_AFLAGS_KERNEL)                              \
	  $(NOSTDINC_FLAGS) $(LINUXINCLUDE) $(KBUILD_CPPFLAGS) \
	  $(modkern_aflags) $(EXTRA_AFLAGS) $(AFLAGS_$(basetarget).o)

quiet_cmd_as_o_S = AS      $@
cmd_as_o_S       = $(CC) $(a_flags) -c -o $@ $<

# read all saved command lines

targets := $(wildcard $(sort $(targets)))
cmd_files := $(wildcard .*.cmd $(foreach f,$(targets),$(dir $(f)).$(notdir $(f)).cmd))

ifneq ($(cmd_files),)
  $(cmd_files): ;	# Do not try to update included dependency files
  include $(cmd_files)
endif

# Shorthand for $(Q)$(MAKE) -f scripts/Makefile.clean obj=dir
# Usage:
# $(Q)$(MAKE) $(clean)=dir
clean := -f $(if $(KBUILD_SRC),$(srctree)/)scripts/Makefile.clean obj

endif	# skip-makefile

PHONY += FORCE
FORCE:

# Declare the contents of the .PHONY variable as phony.  We keep that
# information in a variable so we can use it in if_changed and friends.
.PHONY: $(PHONY)<|MERGE_RESOLUTION|>--- conflicted
+++ resolved
@@ -1,10 +1,6 @@
 VERSION = 3
 PATCHLEVEL = 4
-<<<<<<< HEAD
-SUBLEVEL = 29
-=======
 SUBLEVEL = 39
->>>>>>> f8f24e66
 EXTRAVERSION =
 NAME = Saber-toothed Squirrel
 
