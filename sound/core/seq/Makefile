--- conflicted
+++ resolved
@@ -7,11 +7,7 @@
 snd-seq-objs := seq.o seq_lock.o seq_clientmgr.o seq_memory.o seq_queue.o \
                 seq_fifo.o seq_prioq.o seq_timer.o \
                 seq_system.o seq_ports.o
-<<<<<<< HEAD
-snd-seq-$(CONFIG_PROC_FS) += seq_info.o
-=======
 snd-seq-$(CONFIG_SND_PROC_FS) += seq_info.o
->>>>>>> 225068ab
 snd-seq-midi-objs := seq_midi.o
 snd-seq-midi-emul-objs := seq_midi_emul.o
 snd-seq-midi-event-objs := seq_midi_event.o
