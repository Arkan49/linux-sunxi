--- conflicted
+++ resolved
@@ -15,12 +15,9 @@
 #define OUI_LOUD		0x000ff2
 #define OUI_FOCUSRITE		0x00130e
 #define OUI_TCELECTRONIC	0x000166
-<<<<<<< HEAD
-=======
 #define OUI_ALESIS		0x000595
 #define OUI_MAUDIO		0x000d6c
 #define OUI_MYTEK		0x001ee8
->>>>>>> d4d5a1cd
 
 #define DICE_CATEGORY_ID	0x04
 #define WEISS_CATEGORY_ID	0x00
